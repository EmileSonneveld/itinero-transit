--- conflicted
+++ resolved
@@ -13,11 +13,7 @@
         (this Profile<T> profile, string from, string to,
             DateTime? departure = null, DateTime? arrival = null) where T : IJourneyStats<T>
         {
-<<<<<<< HEAD
-            var reader = profile.Databases.StopsDb.GetReader();
-=======
             var reader = profile.TransitDbSnapShot.StopsDb.GetReader();
->>>>>>> 4036d36d
             reader.MoveTo(from);
             var fromId = reader.Id;
             reader.MoveTo(to);
