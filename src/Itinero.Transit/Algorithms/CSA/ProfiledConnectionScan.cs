--- conflicted
+++ resolved
@@ -1,436 +1,433 @@
-﻿using System;
-using System.Collections.Generic;
-using Itinero.Transit;
-using Itinero.Transit.Algorithms.CSA;
-using Itinero.Transit.Data;
-using Itinero.Transit.Data.Walks;
-using Itinero.Transit.Journeys;
-
-namespace Itinero.IO.LC
-{
-    using UnixTime = UInt64;
-
-
-    /// <summary>
-    /// The ProfiledConnectionScan is a CSA that applies A* backward and builds profiles on how to reach a target stop.
-    ///
-    /// For each stop, a number of possible journeys to the destination are tracked - where each journey is a pareto-optimal option towards the destination.
-    /// All connections are scanned (from the future to the past,  in backward order) to update the journeys from stops.
-    ///
-    /// We stop when the time window has passed; after which we can give a number of pareto-optimal journeys to the traveller.
-    /// 
-    /// 
-    /// </summary>
-    public class ProfiledConnectionScan<T> where T : IJourneyStats<T>
-    {
-        private readonly ConnectionsDb _connectionsProvider;
-        private readonly UnixTime _earliestDeparture, _lastArrival;
-        private readonly (uint, uint) _departureLocation, _targetLocation;
-
-        private readonly ProfiledStatsComparator<T> _comparator;
-
-        private readonly T _statsFactory;
-
-        // Indicates if connections can not be taken due to external reasons (e.g. earlier scan)
-        private readonly IConnectionFilter _filter;
-
-        private readonly Journey<T> _possibleJourney;
-
-        /// <summary>
-        /// Rules how much penalty is given to go from one connection to another
-        /// </summary>
-        private readonly IOtherModeGenerator _transferPolicy;
-
-        // Placeholder empty frontier; used when a frontier is needed but not present.
-        private readonly ParetoFrontier<T> _empty;
-
-        /// <summary>
-        /// Maps each stop onto a pareto-frontier.
-        ///
-        /// If the traveller were to appear in a given station, he could lookup here
-        /// which non-dominated trips he could take to his destination - including time needed to get on the train
-        /// 
-        /// If the station isn't in the dictionary yet, this means no trip from this station has been already found.
-        ///
-        /// Also known as 'S' in the paper
-        ///
-        /// </summary>
-        private readonly Dictionary<(uint, uint), ParetoFrontier<T>> _stationJourneys =
-            new Dictionary<(uint, uint), ParetoFrontier<T>>();
-
-
-        /// <summary>
-        ///
-        /// When sitting in a certain connection, gives what journey will take you
-        /// to the destination the fastest. This might imply making a transfer earlier on.
-        ///
-        /// As it turns out, having this dict is quite essential.
-        /// Consider the following:
-        ///
-        /// We are at point A and want to go to point C.
-        ///
-        /// There is an intermediate station B. A train travels from B to C, a bus travels from A, to B, to C at the following timings:
-        ///
-        /// Train:
-        /// B at 10:00
-        /// Arrives at C at 11:00
-        ///
-        /// Bus:
-        /// Departs at A at 9:30 and 8:30
-        /// Departs at B at 9:59 (and an hour earlier, 8:59)
-        /// Arrives at C at 11:15
-        ///
-        /// _Without_ trip tracking, PCS will construct a profile at B:
-        /// B: take the train at 10, arrive at destination at 11
-        ///
-        /// When checking the profile "take the bus at 9:59, arrive at 11:15", this profile will (correctly) be refused as suboptimal
-        /// However, this means that the profile from A - arriving at 9:59 will _refuse_ to transfer (too little time)
-        /// and will result in a journey: Leave A at 8:30, transfer at B tot the train of 10:00 to arrive at 11:00...
-        ///
-        /// ... While we just could have taken the bus at 9:30 and arrived at 11:15. 45 minutes and one transfer less (and probably cheaper as well)
-        /// 
-        ///
-        /// (Note that I thought it was not needed at first and all could be modelled with just the station journeys.
-        /// I've spent a few days figuring out why certain routes where omitted)
-        /// </summary>
-        private readonly Dictionary<ulong, ParetoFrontier<T>> _tripJourneys =
-            new Dictionary<ulong, ParetoFrontier<T>>();
-
-
-        public ProfiledConnectionScan(
-            (uint, uint) departureStop,
-            (uint, uint) arrivalStop,
-            DateTime earliestDeparture, DateTime lastArrival,
-            Profile<T> profile,
-            IConnectionFilter filter = null) :
-            this(departureStop, arrivalStop, earliestDeparture.ToUnixTime(), lastArrival.ToUnixTime(), profile, filter)
-        {
-        }
-
-        ///  <summary>
-        ///  Create a new ProfiledConnectionScan algorithm.
-        ///  </summary>
-        public ProfiledConnectionScan(
-            (uint, uint) departureStop,
-            (uint, uint) arrivalStop,
-            UnixTime earliestDeparture, UnixTime lastDeparture,
-            Profile<T> profile,
-            IConnectionFilter filter = null,
-            Journey<T> possibleJourney = null)
-        {
-            if (Equals(departureStop, arrivalStop))
-            {
-                throw new ArgumentException("Target and destination are the same");
-            }
-
-            if (earliestDeparture >= lastDeparture)
-            {
-                throw new ArgumentException(
-                    "Departure time falls after arrival time. Do you intend to travel backwards in time? If so, lend me that time machine!");
-            }
-
-            _departureLocation = departureStop;
-            _targetLocation = arrivalStop;
-
-            _earliestDeparture = earliestDeparture;
-            _lastArrival = lastDeparture;
-
-<<<<<<< HEAD
-            _connectionsProvider = profile.Databases.ConnectionsDb;
-=======
-            _connectionsProvider = profile.TransitDbSnapShot.ConnectionsDb;
->>>>>>> 4036d36d
-            _comparator = profile.ProfileComparator;
-            _empty = new ParetoFrontier<T>(_comparator);
-            _statsFactory = profile.StatsFactory;
-            _transferPolicy = profile.Databases.InternalTransferGenerator;
-            _possibleJourney = possibleJourney;
-            _filter = filter;
-            filter?.CheckWindow(_earliestDeparture, _lastArrival);
-        }
-
-
-        public IEnumerable<Journey<T>> CalculateJourneys()
-        {
-            var enumerator = _connectionsProvider.GetDepartureEnumerator();
-
-            // Move the enumerator after the last arrival time
-            enumerator.MovePrevious(_lastArrival);
-
-            while (enumerator.DepartureTime >= _earliestDeparture)
-            {
-                IntegrateBatch(enumerator);
-            }
-
-            // We have scanned all connections in the given timeframe
-            // Time to extract the wanted journeys
-            if (!_stationJourneys.ContainsKey(_departureLocation))
-            {
-                return null;
-            }
-
-            var journeys = _stationJourneys[_departureLocation].Frontier;
-            var revJourneys = new List<Journey<T>>();
-            foreach (var j in journeys)
-            {
-                j.Reversed(revJourneys);
-            }
-
-            revJourneys.Reverse();
-            return revJourneys;
-        }
-
-
-        /// <summary>
-        /// Integrates all connections of the enumerator where the departure time is the current departure time
-        /// </summary>
-        /// <param name="enumerator"></param>
-        private void IntegrateBatch(ConnectionsDb.DepartureEnumerator enumerator)
-        {
-            var depTime = enumerator.DepartureTime;
-            do
-            {
-                IntegrateConnection(enumerator);
-                if (!enumerator.MovePrevious())
-                {
-                    throw new Exception("Enumerator depleted");
-                }
-            } while (depTime == enumerator.DepartureTime);
-        }
-
-
-        /// <summary>
-        /// Looks to this single connection, the actual PCS step
-        /// </summary>
-        /// <param name="c"></param>
-        private void IntegrateConnection(IConnection c)
-        {
-            if (c.DepartureStop == _targetLocation)
-            {
-                return;
-            }
-
-            if (c.ArrivalStop == _departureLocation)
-            {
-                return;
-            }
-
-            if (c.ArrivalTime > _lastArrival)
-            {
-                return;
-            }
-
-            if (_filter != null && !_filter.CanBeTaken(c))
-            {
-                return;
-            }
-
-            /*What if we went by foot after taking C?*/
-            var journeyT1 = WalkToTargetFrom(c);
-
-            /*What are the optimal journeys when remaining seated on this connection?*/
-            var journeyT2 = ExtendTrip(c);
-
-            /*What if we transfer in this station?
-             */
-            var journeyT3 = TransferAfter(c);
-
-            /* Lets pick out the best journeys that have C in them*/
-            var journeys = PickBestJourneys(journeyT1, journeyT2, journeyT3);
-
-            if (journeys.Frontier.Count == 0)
-            {
-                // We can't take this connection to the destination in the first place
-                return;
-            }
-
-            /*
-             We have handled this connection and have a few journeys containing C
-             This means we can update the various tables for the rest of the algo.
-             
-             The first one is the trip table, when we come across the predecessor of this Connection, 
-             it'll know wat to do best
-             */
-            _tripJourneys[c.TripId] = journeys;
-
-            /*
-             * And ofc, we have a pretty good way out from the departure stop as well
-             */
-            if (!_stationJourneys.ContainsKey(c.DepartureStop))
-            {
-                _stationJourneys[c.DepartureStop] = new ParetoFrontier<T>(_comparator);
-            }
-
-            _stationJourneys[c.DepartureStop].AddAllToFrontier(journeys.Frontier);
-
-
-            /*We can arrive here quite optimally.
-             This means that we can walk from other locations to here*/
-            // Adds foohpats for each non-dominated journey 
-            UpdateFootpaths(journeys, c.DepartureStop);
-        }
-
-
-        /// <summary>
-        /// Gives the journeys that would result if we were to leave C and walk
-        /// to the destination
-        /// </summary>
-        /// <param name="c"></param>
-        /// <returns></returns>
-        private Journey<T> WalkToTargetFrom(IConnection c)
-        {
-            // ReSharper disable once InvertIf
-            if (Equals(c.ArrivalStop, _targetLocation))
-            {
-                // We are at our target location
-                // No real need to walk
-                var arrivingJourney = new Journey<T>
-                (_targetLocation, c.ArrivalTime, _statsFactory.EmptyStat(),
-                    Journey<T>.ProfiledScanJourney);
-                var journey = arrivingJourney.ChainBackward(c);
-                return journey;
-            }
-
-
-            // TODO Incorporate intermodality
-            return Journey<T>.InfiniteJourney;
-        }
-
-        /// <summary>
-        /// Chains the given connection to the needed trips
-        /// </summary>
-        /// <param name="c"></param>
-        private ParetoFrontier<T> ExtendTrip(IConnection c)
-        {
-            var key = c.TripId;
-            if (!_tripJourneys.ContainsKey(key))
-            {
-                return _empty;
-            }
-
-            var pareto = _tripJourneys[key];
-            var frontier = pareto.Frontier;
-            for (var i = 0; i < frontier.Count; i++)
-            {
-                if (!(frontier[i].Time >= c.ArrivalTime))
-                {
-                    /*  Log.Warning(
-                           $"This trip is nonlinear! TripId: {c.TripId}; the current connection {c.Id} arrives at {c.ArrivalTime} " +
-                           $"whereas the rest of the trip starts at {frontier[i].Time}");
-                           */
-                }
-
-                if (!(frontier[i].Location == c.ArrivalStop))
-                {
-                    /*Log.Warning($"This trip is loops! TripId: {c.TripId}; the current connection {c.Id} arrives at {c.ArrivalTime} " +
-                     $"whereas the rest of the trip starts at {frontier[i].Time}");*/
-                }
-
-                var newFrontier = frontier[i].ChainBackward(c);
-                if (FilterJourney(newFrontier))
-                {
-                    frontier[i] = newFrontier;
-                }
-                else
-                {
-                    frontier.RemoveAt(i);
-                    i--;
-                }
-            }
-
-            return pareto;
-        }
-
-
-        private ParetoFrontier<T> TransferAfter(IConnection c)
-        {
-            // We have just taken C and are gonna transfer
-            // In what possible journeys (if any) to the destination will this result?
-
-
-            // Is it in the first place possible to make a meaningful transfer?
-            if (!_stationJourneys.ContainsKey(c.ArrivalStop))
-            {
-                // No! Once we transfer out of this station, we are stuck there
-                return _empty;
-            }
-
-            // We get all possible, pareto optimal journeys departing here...
-            var pareto = _stationJourneys[c.ArrivalStop];
-            // .. and we extend them with c. What is non-dominated, we return
-            return pareto.ExtendFrontier(c, _transferPolicy);
-        }
-
-
-        /// <summary>
-        /// When a departure stop can be reached by a new journey, each closeby stop can be reached via walking too
-        /// This method creates all those footpaths and transfers 
-        /// </summary>
-        /// <param name="journeys"></param>
-        /// <param name="cDepartureStop"></param>
-        private void UpdateFootpaths(ParetoFrontier<T> journeys, (uint localTileId, uint localId) cDepartureStop)
-        {
-            // TODO incorporate intermodality
-        }
-
-
-        public ParetoFrontier<T> PickBestJourneys(Journey<T> j, ParetoFrontier<T> a, ParetoFrontier<T> b)
-        {
-            if (a.Frontier.Count == 0 && b.Frontier.Count == 0)
-            {
-                if (ReferenceEquals(j, Journey<T>.InfiniteJourney))
-                {
-                    return _empty;
-                }
-
-                var front = new ParetoFrontier<T>(_comparator);
-                front.AddToFrontier(j);
-                return front;
-            }
-
-            var frontier = ParetoExtensions.Combine(a, b);
-            frontier.AddToFrontier(j);
-
-            return frontier;
-        }
-
-        /// <summary>
-        /// Sometimes, we know that a journey will never be taken.
-        ///
-        /// For example, if one journey is already known to work,
-        /// we know that it has no use to keep track of a journey which performs worse, as it'll be pruned later on anyway
-        ///
-        /// This helps in limiting the growth of the trees
-        ///
-        /// Returns false if no need to add the journey
-        /// </summary>
-        /// <returns></returns>
-        public bool FilterJourney(Journey<T> j)
-        {
-            //*
-            if (_possibleJourney != null)
-            {
-                var duel = _comparator.ADominatesB(_possibleJourney, j);
-                if (duel < 0)
-                {
-                    return false;
-                }
-            }
-
-            /*/
-         
-
-         if (_stationJourneys.ContainsKey(_departureLocation))
-         {
-             var frontier = _stationJourneys[_departureLocation];
-             if (_comparator.ADominatesB(frontier.Frontier[0], j) < 0)
-             {
-                 return false;
-             }
-         }
-
-//*/
-            return true;
-        }
-    }
+﻿using System;
+using System.Collections.Generic;
+using Itinero.Transit;
+using Itinero.Transit.Algorithms.CSA;
+using Itinero.Transit.Data;
+using Itinero.Transit.Data.Walks;
+using Itinero.Transit.Journeys;
+
+namespace Itinero.IO.LC
+{
+    using UnixTime = UInt64;
+
+
+    /// <summary>
+    /// The ProfiledConnectionScan is a CSA that applies A* backward and builds profiles on how to reach a target stop.
+    ///
+    /// For each stop, a number of possible journeys to the destination are tracked - where each journey is a pareto-optimal option towards the destination.
+    /// All connections are scanned (from the future to the past,  in backward order) to update the journeys from stops.
+    ///
+    /// We stop when the time window has passed; after which we can give a number of pareto-optimal journeys to the traveller.
+    /// 
+    /// 
+    /// </summary>
+    public class ProfiledConnectionScan<T> where T : IJourneyStats<T>
+    {
+        private readonly ConnectionsDb _connectionsProvider;
+        private readonly UnixTime _earliestDeparture, _lastArrival;
+        private readonly (uint, uint) _departureLocation, _targetLocation;
+
+        private readonly ProfiledStatsComparator<T> _comparator;
+
+        private readonly T _statsFactory;
+
+        // Indicates if connections can not be taken due to external reasons (e.g. earlier scan)
+        private readonly IConnectionFilter _filter;
+
+        private readonly Journey<T> _possibleJourney;
+
+        /// <summary>
+        /// Rules how much penalty is given to go from one connection to another
+        /// </summary>
+        private readonly IOtherModeGenerator _transferPolicy;
+
+        // Placeholder empty frontier; used when a frontier is needed but not present.
+        private readonly ParetoFrontier<T> _empty;
+
+        /// <summary>
+        /// Maps each stop onto a pareto-frontier.
+        ///
+        /// If the traveller were to appear in a given station, he could lookup here
+        /// which non-dominated trips he could take to his destination - including time needed to get on the train
+        /// 
+        /// If the station isn't in the dictionary yet, this means no trip from this station has been already found.
+        ///
+        /// Also known as 'S' in the paper
+        ///
+        /// </summary>
+        private readonly Dictionary<(uint, uint), ParetoFrontier<T>> _stationJourneys =
+            new Dictionary<(uint, uint), ParetoFrontier<T>>();
+
+
+        /// <summary>
+        ///
+        /// When sitting in a certain connection, gives what journey will take you
+        /// to the destination the fastest. This might imply making a transfer earlier on.
+        ///
+        /// As it turns out, having this dict is quite essential.
+        /// Consider the following:
+        ///
+        /// We are at point A and want to go to point C.
+        ///
+        /// There is an intermediate station B. A train travels from B to C, a bus travels from A, to B, to C at the following timings:
+        ///
+        /// Train:
+        /// B at 10:00
+        /// Arrives at C at 11:00
+        ///
+        /// Bus:
+        /// Departs at A at 9:30 and 8:30
+        /// Departs at B at 9:59 (and an hour earlier, 8:59)
+        /// Arrives at C at 11:15
+        ///
+        /// _Without_ trip tracking, PCS will construct a profile at B:
+        /// B: take the train at 10, arrive at destination at 11
+        ///
+        /// When checking the profile "take the bus at 9:59, arrive at 11:15", this profile will (correctly) be refused as suboptimal
+        /// However, this means that the profile from A - arriving at 9:59 will _refuse_ to transfer (too little time)
+        /// and will result in a journey: Leave A at 8:30, transfer at B tot the train of 10:00 to arrive at 11:00...
+        ///
+        /// ... While we just could have taken the bus at 9:30 and arrived at 11:15. 45 minutes and one transfer less (and probably cheaper as well)
+        /// 
+        ///
+        /// (Note that I thought it was not needed at first and all could be modelled with just the station journeys.
+        /// I've spent a few days figuring out why certain routes where omitted)
+        /// </summary>
+        private readonly Dictionary<ulong, ParetoFrontier<T>> _tripJourneys =
+            new Dictionary<ulong, ParetoFrontier<T>>();
+
+
+        public ProfiledConnectionScan(
+            (uint, uint) departureStop,
+            (uint, uint) arrivalStop,
+            DateTime earliestDeparture, DateTime lastArrival,
+            Profile<T> profile,
+            IConnectionFilter filter = null) :
+            this(departureStop, arrivalStop, earliestDeparture.ToUnixTime(), lastArrival.ToUnixTime(), profile, filter)
+        {
+        }
+
+        ///  <summary>
+        ///  Create a new ProfiledConnectionScan algorithm.
+        ///  </summary>
+        public ProfiledConnectionScan(
+            (uint, uint) departureStop,
+            (uint, uint) arrivalStop,
+            UnixTime earliestDeparture, UnixTime lastDeparture,
+            Profile<T> profile,
+            IConnectionFilter filter = null,
+            Journey<T> possibleJourney = null)
+        {
+            if (Equals(departureStop, arrivalStop))
+            {
+                throw new ArgumentException("Target and destination are the same");
+            }
+
+            if (earliestDeparture >= lastDeparture)
+            {
+                throw new ArgumentException(
+                    "Departure time falls after arrival time. Do you intend to travel backwards in time? If so, lend me that time machine!");
+            }
+
+            _departureLocation = departureStop;
+            _targetLocation = arrivalStop;
+
+            _earliestDeparture = earliestDeparture;
+            _lastArrival = lastDeparture;
+
+            _connectionsProvider = profile.TransitDbSnapShot.ConnectionsDb;
+            
+            _comparator = profile.ProfileComparator;
+            _empty = new ParetoFrontier<T>(_comparator);
+            _statsFactory = profile.StatsFactory;
+            _transferPolicy = profile.InternalTransferGenerator;
+            _possibleJourney = possibleJourney;
+            _filter = filter;
+            filter?.CheckWindow(_earliestDeparture, _lastArrival);
+        }
+
+
+        public IEnumerable<Journey<T>> CalculateJourneys()
+        {
+            var enumerator = _connectionsProvider.GetDepartureEnumerator();
+
+            // Move the enumerator after the last arrival time
+            enumerator.MovePrevious(_lastArrival);
+
+            while (enumerator.DepartureTime >= _earliestDeparture)
+            {
+                IntegrateBatch(enumerator);
+            }
+
+            // We have scanned all connections in the given timeframe
+            // Time to extract the wanted journeys
+            if (!_stationJourneys.ContainsKey(_departureLocation))
+            {
+                return null;
+            }
+
+            var journeys = _stationJourneys[_departureLocation].Frontier;
+            var revJourneys = new List<Journey<T>>();
+            foreach (var j in journeys)
+            {
+                j.Reversed(revJourneys);
+            }
+
+            revJourneys.Reverse();
+            return revJourneys;
+        }
+
+
+        /// <summary>
+        /// Integrates all connections of the enumerator where the departure time is the current departure time
+        /// </summary>
+        /// <param name="enumerator"></param>
+        private void IntegrateBatch(ConnectionsDb.DepartureEnumerator enumerator)
+        {
+            var depTime = enumerator.DepartureTime;
+            do
+            {
+                IntegrateConnection(enumerator);
+                if (!enumerator.MovePrevious())
+                {
+                    throw new Exception("Enumerator depleted");
+                }
+            } while (depTime == enumerator.DepartureTime);
+        }
+
+
+        /// <summary>
+        /// Looks to this single connection, the actual PCS step
+        /// </summary>
+        /// <param name="c"></param>
+        private void IntegrateConnection(IConnection c)
+        {
+            if (c.DepartureStop == _targetLocation)
+            {
+                return;
+            }
+
+            if (c.ArrivalStop == _departureLocation)
+            {
+                return;
+            }
+
+            if (c.ArrivalTime > _lastArrival)
+            {
+                return;
+            }
+
+            if (_filter != null && !_filter.CanBeTaken(c))
+            {
+                return;
+            }
+
+            /*What if we went by foot after taking C?*/
+            var journeyT1 = WalkToTargetFrom(c);
+
+            /*What are the optimal journeys when remaining seated on this connection?*/
+            var journeyT2 = ExtendTrip(c);
+
+            /*What if we transfer in this station?
+             */
+            var journeyT3 = TransferAfter(c);
+
+            /* Lets pick out the best journeys that have C in them*/
+            var journeys = PickBestJourneys(journeyT1, journeyT2, journeyT3);
+
+            if (journeys.Frontier.Count == 0)
+            {
+                // We can't take this connection to the destination in the first place
+                return;
+            }
+
+            /*
+             We have handled this connection and have a few journeys containing C
+             This means we can update the various tables for the rest of the algo.
+             
+             The first one is the trip table, when we come across the predecessor of this Connection, 
+             it'll know wat to do best
+             */
+            _tripJourneys[c.TripId] = journeys;
+
+            /*
+             * And ofc, we have a pretty good way out from the departure stop as well
+             */
+            if (!_stationJourneys.ContainsKey(c.DepartureStop))
+            {
+                _stationJourneys[c.DepartureStop] = new ParetoFrontier<T>(_comparator);
+            }
+
+            _stationJourneys[c.DepartureStop].AddAllToFrontier(journeys.Frontier);
+
+
+            /*We can arrive here quite optimally.
+             This means that we can walk from other locations to here*/
+            // Adds foohpats for each non-dominated journey 
+            UpdateFootpaths(journeys, c.DepartureStop);
+        }
+
+
+        /// <summary>
+        /// Gives the journeys that would result if we were to leave C and walk
+        /// to the destination
+        /// </summary>
+        /// <param name="c"></param>
+        /// <returns></returns>
+        private Journey<T> WalkToTargetFrom(IConnection c)
+        {
+            // ReSharper disable once InvertIf
+            if (Equals(c.ArrivalStop, _targetLocation))
+            {
+                // We are at our target location
+                // No real need to walk
+                var arrivingJourney = new Journey<T>
+                (_targetLocation, c.ArrivalTime, _statsFactory.EmptyStat(),
+                    Journey<T>.ProfiledScanJourney);
+                var journey = arrivingJourney.ChainBackward(c);
+                return journey;
+            }
+
+
+            // TODO Incorporate intermodality
+            return Journey<T>.InfiniteJourney;
+        }
+
+        /// <summary>
+        /// Chains the given connection to the needed trips
+        /// </summary>
+        /// <param name="c"></param>
+        private ParetoFrontier<T> ExtendTrip(IConnection c)
+        {
+            var key = c.TripId;
+            if (!_tripJourneys.ContainsKey(key))
+            {
+                return _empty;
+            }
+
+            var pareto = _tripJourneys[key];
+            var frontier = pareto.Frontier;
+            for (var i = 0; i < frontier.Count; i++)
+            {
+                if (!(frontier[i].Time >= c.ArrivalTime))
+                {
+                    /*  Log.Warning(
+                           $"This trip is nonlinear! TripId: {c.TripId}; the current connection {c.Id} arrives at {c.ArrivalTime} " +
+                           $"whereas the rest of the trip starts at {frontier[i].Time}");
+                           */
+                }
+
+                if (!(frontier[i].Location == c.ArrivalStop))
+                {
+                    /*Log.Warning($"This trip is loops! TripId: {c.TripId}; the current connection {c.Id} arrives at {c.ArrivalTime} " +
+                     $"whereas the rest of the trip starts at {frontier[i].Time}");*/
+                }
+
+                var newFrontier = frontier[i].ChainBackward(c);
+                if (FilterJourney(newFrontier))
+                {
+                    frontier[i] = newFrontier;
+                }
+                else
+                {
+                    frontier.RemoveAt(i);
+                    i--;
+                }
+            }
+
+            return pareto;
+        }
+
+
+        private ParetoFrontier<T> TransferAfter(IConnection c)
+        {
+            // We have just taken C and are gonna transfer
+            // In what possible journeys (if any) to the destination will this result?
+
+
+            // Is it in the first place possible to make a meaningful transfer?
+            if (!_stationJourneys.ContainsKey(c.ArrivalStop))
+            {
+                // No! Once we transfer out of this station, we are stuck there
+                return _empty;
+            }
+
+            // We get all possible, pareto optimal journeys departing here...
+            var pareto = _stationJourneys[c.ArrivalStop];
+            // .. and we extend them with c. What is non-dominated, we return
+            return pareto.ExtendFrontier(c, _transferPolicy);
+        }
+
+
+        /// <summary>
+        /// When a departure stop can be reached by a new journey, each closeby stop can be reached via walking too
+        /// This method creates all those footpaths and transfers 
+        /// </summary>
+        /// <param name="journeys"></param>
+        /// <param name="cDepartureStop"></param>
+        private void UpdateFootpaths(ParetoFrontier<T> journeys, (uint localTileId, uint localId) cDepartureStop)
+        {
+            // TODO incorporate intermodality
+        }
+
+
+        public ParetoFrontier<T> PickBestJourneys(Journey<T> j, ParetoFrontier<T> a, ParetoFrontier<T> b)
+        {
+            if (a.Frontier.Count == 0 && b.Frontier.Count == 0)
+            {
+                if (ReferenceEquals(j, Journey<T>.InfiniteJourney))
+                {
+                    return _empty;
+                }
+
+                var front = new ParetoFrontier<T>(_comparator);
+                front.AddToFrontier(j);
+                return front;
+            }
+
+            var frontier = ParetoExtensions.Combine(a, b);
+            frontier.AddToFrontier(j);
+
+            return frontier;
+        }
+
+        /// <summary>
+        /// Sometimes, we know that a journey will never be taken.
+        ///
+        /// For example, if one journey is already known to work,
+        /// we know that it has no use to keep track of a journey which performs worse, as it'll be pruned later on anyway
+        ///
+        /// This helps in limiting the growth of the trees
+        ///
+        /// Returns false if no need to add the journey
+        /// </summary>
+        /// <returns></returns>
+        public bool FilterJourney(Journey<T> j)
+        {
+            //*
+            if (_possibleJourney != null)
+            {
+                var duel = _comparator.ADominatesB(_possibleJourney, j);
+                if (duel < 0)
+                {
+                    return false;
+                }
+            }
+
+            /*/
+         
+
+         if (_stationJourneys.ContainsKey(_departureLocation))
+         {
+             var frontier = _stationJourneys[_departureLocation];
+             if (_comparator.ADominatesB(frontier.Frontier[0], j) < 0)
+             {
+                 return false;
+             }
+         }
+
+//*/
+            return true;
+        }
+    }
 }