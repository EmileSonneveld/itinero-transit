﻿using System;
using System.Collections.Generic;
using Itinero.Transit.Data;
using Itinero.Transit.Data.Walks;
using Itinero.Transit.Journeys;

namespace Itinero.Transit.Algorithms.CSA
{
    //using LocId = UInt64;
    using Time = UInt64;

    /// <summary>
    /// Calculates the fastest journey from A to B arriving at a given time; using CSA (backward A*).
    /// It does _not_ use footpath interlinks (yet)
    /// </summary>
    public class LatestConnectionScan<T> : IConnectionFilter
        where T : IJourneyStats<T>
    {
        private readonly List<(uint localTileId, uint localId)> _userDepartureLocation;

        private readonly ConnectionsDb _connectionsProvider;

        private readonly Time _earliestDeparture, _lastDeparture;

        /// <summary>
        /// At what time can we start using this as a filter?
        /// </summary>
        private Time _filterStartTime = Time.MaxValue;

        private readonly IOtherModeGenerator _transferPolicy;

        /// <summary>
        /// This dictionary keeps, for each stop, the journey that arrives as early as possible
        /// </summary>
        private readonly Dictionary<(uint localTileId, uint localId), Journey<T>> _s =
            new Dictionary<(uint localTileId, uint localId), Journey<T>>();

        /// <summary>
        /// Keeps track of where we are on each trip, thus if we wouldn't leave a bus once we're on it
        /// </summary>
        private readonly Dictionary<uint, Journey<T>> _trips = new Dictionary<uint, Journey<T>>();


        /// <summary>
        /// Construct a AES
        /// </summary>
        /// <param name="userDepartureLocation"></param>
        /// <param name="userTargetLocation"></param>
        /// <param name="earliestDeparture"></param>
        /// <param name="lastDeparture"></param>
        /// <param name="profile"></param>
        public LatestConnectionScan((uint localTileId, uint localId) userDepartureLocation,
            (uint localTileId, uint localId) userTargetLocation,
            DateTime earliestDeparture, DateTime lastDeparture,
            Profile<T> profile) : this(
            new List<(uint localTileId, uint localId)> {userDepartureLocation},
            new List<(uint localTileId, uint localId)> {userTargetLocation},
            (uint) earliestDeparture.ToUnixTime(), (uint) lastDeparture.ToUnixTime(),
            profile)
        {
        }


        public LatestConnectionScan((uint localTileId, uint localId) userDepartureLocation,
            (uint localTileId, uint localId) userTargetLocation,
            ulong earliestDeparture, ulong lastDeparture,
            Profile<T> profile) : this(
            new List<(uint localTileId, uint localId)> {userDepartureLocation},
            new List<(uint localTileId, uint localId)> {userTargetLocation},
            earliestDeparture, lastDeparture,
            profile)
        {
        }


        // ReSharper disable once MemberCanBePrivate.Global
        public LatestConnectionScan(
            List<(uint localTileId, uint localId)> userDepartureLocation,
            IEnumerable<(uint localTileId, uint localId)> userTargetLocation,
            Time earliestDeparture, Time lastDeparture,
            Profile<T> profile)
        {
            if (lastDeparture <= earliestDeparture)
            {
                throw new ArgumentException("Departure time falls after arrival time");
            }
            _earliestDeparture = earliestDeparture;
            _lastDeparture = lastDeparture;
<<<<<<< HEAD
            _connectionsProvider = profile.Databases.ConnectionsDb;
            _transferPolicy = profile.Databases.InternalTransferGenerator;
=======
            _connectionsProvider = profile.TransitDbSnapShot.ConnectionsDb;
            _transferPolicy = profile.InternalTransferGenerator;
>>>>>>> 4036d36d
            _userDepartureLocation = userDepartureLocation;
            foreach (var loc in userTargetLocation)
            {
                _s.Add(loc,
                    new Journey<T>(loc, lastDeparture, profile.StatsFactory,
                        Journey<T>.LatestArrivalScanJourney));
            }
        }


        /// <summary>
        /// Calculates the journey that arrives as early as possible, as specified by the constructor parameters.
        /// Returns null if no journey could be found;
        ///
        /// Note that running this will, as a side effect, also calculate a profile of what location can be reached with an earliest arrival time.
        /// This can be used to optimize PCS later on.
        /// This profile will have scanned (and thus be reliable) up till the latest scanned departure time.
        ///
        /// In other words, it is important to know when the latest departed connection has left.
        /// - In the case that no route is found, the algorithm will stop with simulating departures after 'lastDeparture' as specified in the ctor
        /// - If a route is found, no departures after the earliest arrival are still calculated, unless...
        /// - ... unless a function 'depArrivalToTimeout' is given. Then, that function can calculate the latest can departure time. This will only be run once the earliest arrival has converged
        /// 
        /// </summary>
        /// <returns></returns>
        /// <exception cref="Exception"></exception>
        public Journey<T> CalculateJourney(Func<Time, Time, Time> depArrivalToTimeout = null)
        {
            var enumerator = _connectionsProvider.GetDepartureEnumerator();
            enumerator.MovePrevious(_lastDeparture);

            var earliestAllowedDeparture = _earliestDeparture;
            while (enumerator.DepartureTime >= earliestAllowedDeparture)
            {
                if (!IntegrateBatch(enumerator))
                {
                    break;
                }

                // we have reached a new batch of departure times
                // Let's first check if we can reach an end destination already

                earliestAllowedDeparture = Math.Max(GetBestTime().bestTime, _earliestDeparture);
            }

            // If we en up here, normally we should have found a route.

            var route = GetBestTime();
            if (route.bestTime == Time.MinValue)
            {
                // Sadly, we didn't find a route within the required time
                return null;
            }


            // We grab the journey we need
            var journey = _s[route.bestLocation.Value].Reversed()[0];

            if (depArrivalToTimeout == null)
            {
                return journey;
            }

            // Wait! There is one more thing!
            // The user might need a profile to optimize PCS later on
            // We got an alternative end time, we still calculate a little
            _filterStartTime = depArrivalToTimeout(journey.Root.Time, journey.Time);
            while (enumerator.DepartureTime >= _filterStartTime)
            {
                if (!IntegrateBatch(enumerator))
                {
                    break;
                }
            }

            return journey;
        }

        /// <summary>
        /// Integrates all connections which happen to have the same departure time.
        /// Once all those connections are handled, the walks from the improved locations are batched
        /// </summary>
        /// <param name="enumerator"></param>
        private bool IntegrateBatch(ConnectionsDb.DepartureEnumerator enumerator)
        {
            var lastDepartureTime = enumerator.DepartureTime;
            do
            {
                IntegrateConnection(enumerator);

                if (!enumerator.MovePrevious())
                {
                    return false;
                }
            } while (lastDepartureTime == enumerator.DepartureTime);

            return true;
        }


        /// <summary>
        /// Handle a single connection, update the stop positions with new times if possible.
        ///
        /// Returns connection.ArrivalLocation iff this an improvement has been made to reach this location.
        /// If not, MinValue is returned
        /// 
        /// </summary>
        /// <param name="c">A DepartureEnumeration, which is used here as if it were a single connection object</param>
        private void IntegrateConnection(
            IConnection c)
        {
            // The connection describes a random connection somewhere
            // Lets check if we can take it

            var journeyFromArrival = GetJourneyFrom(c.ArrivalStop);


            var trip = c.TripId;
            if (c.ArrivalTime > journeyFromArrival.Time && !_trips.ContainsKey(trip))
            {
                // This connection has already left before we can make it to the stop
                return;
            }


            Journey<T> journeyFromDeparture;
            // Extend trip journey
            if (_trips.ContainsKey(trip))
            {
                _trips[trip] = _trips[trip].ChainBackward(c);
                journeyFromDeparture = _trips[trip];
            }
            else
            {
                if (journeyFromArrival.SpecialConnection && journeyFromArrival.Connection == Journey<T>.GENESIS)
                {
                    journeyFromDeparture = journeyFromArrival.ChainBackward(c);
                }
                else
                {
                    journeyFromDeparture = _transferPolicy
                        .CreateArrivingTransfer(journeyFromArrival, c.ArrivalTime, c.ArrivalStop)
                        ?.ChainBackward(c);
                }

                if (journeyFromDeparture != null)
                {
                    _trips[trip] = journeyFromDeparture;
                }
            }

            if (journeyFromDeparture != null)
            {
                if (!_s.ContainsKey(c.DepartureStop))
                {
                    _s[c.DepartureStop] = journeyFromDeparture;
                }
                else
                {
                    var oldJourney = _s[c.DepartureStop];
                    if (journeyFromDeparture.Time < oldJourney.Time)
                    {
                        _s[c.DepartureStop] = journeyFromDeparture;
                    }
                }
            }
        }

        /// <summary>
        /// Iterates all the target locations.
        /// Returns the earliest time that one of them can be reached, along with the chosen location.
        /// If no location can be reached, returns 'Time.MinValue'
        /// </summary>
        /// <returns></returns>
        private (Time bestTime, (uint localTileId, uint localId)? bestLocation) GetBestTime()
        {
            var currentBestDeparture = Time.MinValue;
            (uint localTileId, uint localId)? bestTarget = null;
            foreach (var targetLoc in _userDepartureLocation)
            {
                if (!_s.ContainsKey(targetLoc))
                {
                    continue;
                }

                var departure = _s[targetLoc].Time;

                if (departure > currentBestDeparture)
                {
                    currentBestDeparture = departure;
                    bestTarget = targetLoc;
                }
            }

            return (currentBestDeparture, bestTarget);
        }

        public void CheckWindow(ulong earliestDepTime, ulong latestArrivalTime)
        {
            if (!(earliestDepTime >= _filterStartTime))
            {
                throw new ArgumentException(
                    "This LAS can not be used as connection filter, the requesting algorithm requests connections before my scan time ");
            }


            if (!(latestArrivalTime <= _lastDeparture))
            {
                throw new ArgumentException(
                    "This LAS can not be used as connection filter, the requesting algorithm needs connections after my scan time." +
                    $"LAS last scanned connections at {_lastDeparture}, but connections at {latestArrivalTime} are requested ");
            }

            if (_s.Count == 1)
            {
                throw new ArgumentException("This algorithm hasn't run yet");
            }
        }

        public bool CanBeTaken(IConnection c)
        {
            var depStation = c.ArrivalStop;
            // _s describes the latest journey we can possible take to arrive at our destination at the right time
            if (!_s.ContainsKey(depStation))
            {
                return false;
            }

            // We should arrive before the last possible moment we can still get a journey out
            return c.ArrivalTime <= _s[depStation].Time;
        }

        private Journey<T>
            GetJourneyFrom((uint, uint) location)
        {
            return _s.ContainsKey(location)
                ? _s[location]
                : Journey<T>.NegativeInfiniteJourney;
        }
    }
}<|MERGE_RESOLUTION|>--- conflicted
+++ resolved
@@ -1,336 +1,331 @@
-﻿using System;
-using System.Collections.Generic;
-using Itinero.Transit.Data;
-using Itinero.Transit.Data.Walks;
-using Itinero.Transit.Journeys;
-
-namespace Itinero.Transit.Algorithms.CSA
-{
-    //using LocId = UInt64;
-    using Time = UInt64;
-
-    /// <summary>
-    /// Calculates the fastest journey from A to B arriving at a given time; using CSA (backward A*).
-    /// It does _not_ use footpath interlinks (yet)
-    /// </summary>
-    public class LatestConnectionScan<T> : IConnectionFilter
-        where T : IJourneyStats<T>
-    {
-        private readonly List<(uint localTileId, uint localId)> _userDepartureLocation;
-
-        private readonly ConnectionsDb _connectionsProvider;
-
-        private readonly Time _earliestDeparture, _lastDeparture;
-
-        /// <summary>
-        /// At what time can we start using this as a filter?
-        /// </summary>
-        private Time _filterStartTime = Time.MaxValue;
-
-        private readonly IOtherModeGenerator _transferPolicy;
-
-        /// <summary>
-        /// This dictionary keeps, for each stop, the journey that arrives as early as possible
-        /// </summary>
-        private readonly Dictionary<(uint localTileId, uint localId), Journey<T>> _s =
-            new Dictionary<(uint localTileId, uint localId), Journey<T>>();
-
-        /// <summary>
-        /// Keeps track of where we are on each trip, thus if we wouldn't leave a bus once we're on it
-        /// </summary>
-        private readonly Dictionary<uint, Journey<T>> _trips = new Dictionary<uint, Journey<T>>();
-
-
-        /// <summary>
-        /// Construct a AES
-        /// </summary>
-        /// <param name="userDepartureLocation"></param>
-        /// <param name="userTargetLocation"></param>
-        /// <param name="earliestDeparture"></param>
-        /// <param name="lastDeparture"></param>
-        /// <param name="profile"></param>
-        public LatestConnectionScan((uint localTileId, uint localId) userDepartureLocation,
-            (uint localTileId, uint localId) userTargetLocation,
-            DateTime earliestDeparture, DateTime lastDeparture,
-            Profile<T> profile) : this(
-            new List<(uint localTileId, uint localId)> {userDepartureLocation},
-            new List<(uint localTileId, uint localId)> {userTargetLocation},
-            (uint) earliestDeparture.ToUnixTime(), (uint) lastDeparture.ToUnixTime(),
-            profile)
-        {
-        }
-
-
-        public LatestConnectionScan((uint localTileId, uint localId) userDepartureLocation,
-            (uint localTileId, uint localId) userTargetLocation,
-            ulong earliestDeparture, ulong lastDeparture,
-            Profile<T> profile) : this(
-            new List<(uint localTileId, uint localId)> {userDepartureLocation},
-            new List<(uint localTileId, uint localId)> {userTargetLocation},
-            earliestDeparture, lastDeparture,
-            profile)
-        {
-        }
-
-
-        // ReSharper disable once MemberCanBePrivate.Global
-        public LatestConnectionScan(
-            List<(uint localTileId, uint localId)> userDepartureLocation,
-            IEnumerable<(uint localTileId, uint localId)> userTargetLocation,
-            Time earliestDeparture, Time lastDeparture,
-            Profile<T> profile)
-        {
-            if (lastDeparture <= earliestDeparture)
-            {
-                throw new ArgumentException("Departure time falls after arrival time");
-            }
-            _earliestDeparture = earliestDeparture;
-            _lastDeparture = lastDeparture;
-<<<<<<< HEAD
-            _connectionsProvider = profile.Databases.ConnectionsDb;
-            _transferPolicy = profile.Databases.InternalTransferGenerator;
-=======
-            _connectionsProvider = profile.TransitDbSnapShot.ConnectionsDb;
-            _transferPolicy = profile.InternalTransferGenerator;
->>>>>>> 4036d36d
-            _userDepartureLocation = userDepartureLocation;
-            foreach (var loc in userTargetLocation)
-            {
-                _s.Add(loc,
-                    new Journey<T>(loc, lastDeparture, profile.StatsFactory,
-                        Journey<T>.LatestArrivalScanJourney));
-            }
-        }
-
-
-        /// <summary>
-        /// Calculates the journey that arrives as early as possible, as specified by the constructor parameters.
-        /// Returns null if no journey could be found;
-        ///
-        /// Note that running this will, as a side effect, also calculate a profile of what location can be reached with an earliest arrival time.
-        /// This can be used to optimize PCS later on.
-        /// This profile will have scanned (and thus be reliable) up till the latest scanned departure time.
-        ///
-        /// In other words, it is important to know when the latest departed connection has left.
-        /// - In the case that no route is found, the algorithm will stop with simulating departures after 'lastDeparture' as specified in the ctor
-        /// - If a route is found, no departures after the earliest arrival are still calculated, unless...
-        /// - ... unless a function 'depArrivalToTimeout' is given. Then, that function can calculate the latest can departure time. This will only be run once the earliest arrival has converged
-        /// 
-        /// </summary>
-        /// <returns></returns>
-        /// <exception cref="Exception"></exception>
-        public Journey<T> CalculateJourney(Func<Time, Time, Time> depArrivalToTimeout = null)
-        {
-            var enumerator = _connectionsProvider.GetDepartureEnumerator();
-            enumerator.MovePrevious(_lastDeparture);
-
-            var earliestAllowedDeparture = _earliestDeparture;
-            while (enumerator.DepartureTime >= earliestAllowedDeparture)
-            {
-                if (!IntegrateBatch(enumerator))
-                {
-                    break;
-                }
-
-                // we have reached a new batch of departure times
-                // Let's first check if we can reach an end destination already
-
-                earliestAllowedDeparture = Math.Max(GetBestTime().bestTime, _earliestDeparture);
-            }
-
-            // If we en up here, normally we should have found a route.
-
-            var route = GetBestTime();
-            if (route.bestTime == Time.MinValue)
-            {
-                // Sadly, we didn't find a route within the required time
-                return null;
-            }
-
-
-            // We grab the journey we need
-            var journey = _s[route.bestLocation.Value].Reversed()[0];
-
-            if (depArrivalToTimeout == null)
-            {
-                return journey;
-            }
-
-            // Wait! There is one more thing!
-            // The user might need a profile to optimize PCS later on
-            // We got an alternative end time, we still calculate a little
-            _filterStartTime = depArrivalToTimeout(journey.Root.Time, journey.Time);
-            while (enumerator.DepartureTime >= _filterStartTime)
-            {
-                if (!IntegrateBatch(enumerator))
-                {
-                    break;
-                }
-            }
-
-            return journey;
-        }
-
-        /// <summary>
-        /// Integrates all connections which happen to have the same departure time.
-        /// Once all those connections are handled, the walks from the improved locations are batched
-        /// </summary>
-        /// <param name="enumerator"></param>
-        private bool IntegrateBatch(ConnectionsDb.DepartureEnumerator enumerator)
-        {
-            var lastDepartureTime = enumerator.DepartureTime;
-            do
-            {
-                IntegrateConnection(enumerator);
-
-                if (!enumerator.MovePrevious())
-                {
-                    return false;
-                }
-            } while (lastDepartureTime == enumerator.DepartureTime);
-
-            return true;
-        }
-
-
-        /// <summary>
-        /// Handle a single connection, update the stop positions with new times if possible.
-        ///
-        /// Returns connection.ArrivalLocation iff this an improvement has been made to reach this location.
-        /// If not, MinValue is returned
-        /// 
-        /// </summary>
-        /// <param name="c">A DepartureEnumeration, which is used here as if it were a single connection object</param>
-        private void IntegrateConnection(
-            IConnection c)
-        {
-            // The connection describes a random connection somewhere
-            // Lets check if we can take it
-
-            var journeyFromArrival = GetJourneyFrom(c.ArrivalStop);
-
-
-            var trip = c.TripId;
-            if (c.ArrivalTime > journeyFromArrival.Time && !_trips.ContainsKey(trip))
-            {
-                // This connection has already left before we can make it to the stop
-                return;
-            }
-
-
-            Journey<T> journeyFromDeparture;
-            // Extend trip journey
-            if (_trips.ContainsKey(trip))
-            {
-                _trips[trip] = _trips[trip].ChainBackward(c);
-                journeyFromDeparture = _trips[trip];
-            }
-            else
-            {
-                if (journeyFromArrival.SpecialConnection && journeyFromArrival.Connection == Journey<T>.GENESIS)
-                {
-                    journeyFromDeparture = journeyFromArrival.ChainBackward(c);
-                }
-                else
-                {
-                    journeyFromDeparture = _transferPolicy
-                        .CreateArrivingTransfer(journeyFromArrival, c.ArrivalTime, c.ArrivalStop)
-                        ?.ChainBackward(c);
-                }
-
-                if (journeyFromDeparture != null)
-                {
-                    _trips[trip] = journeyFromDeparture;
-                }
-            }
-
-            if (journeyFromDeparture != null)
-            {
-                if (!_s.ContainsKey(c.DepartureStop))
-                {
-                    _s[c.DepartureStop] = journeyFromDeparture;
-                }
-                else
-                {
-                    var oldJourney = _s[c.DepartureStop];
-                    if (journeyFromDeparture.Time < oldJourney.Time)
-                    {
-                        _s[c.DepartureStop] = journeyFromDeparture;
-                    }
-                }
-            }
-        }
-
-        /// <summary>
-        /// Iterates all the target locations.
-        /// Returns the earliest time that one of them can be reached, along with the chosen location.
-        /// If no location can be reached, returns 'Time.MinValue'
-        /// </summary>
-        /// <returns></returns>
-        private (Time bestTime, (uint localTileId, uint localId)? bestLocation) GetBestTime()
-        {
-            var currentBestDeparture = Time.MinValue;
-            (uint localTileId, uint localId)? bestTarget = null;
-            foreach (var targetLoc in _userDepartureLocation)
-            {
-                if (!_s.ContainsKey(targetLoc))
-                {
-                    continue;
-                }
-
-                var departure = _s[targetLoc].Time;
-
-                if (departure > currentBestDeparture)
-                {
-                    currentBestDeparture = departure;
-                    bestTarget = targetLoc;
-                }
-            }
-
-            return (currentBestDeparture, bestTarget);
-        }
-
-        public void CheckWindow(ulong earliestDepTime, ulong latestArrivalTime)
-        {
-            if (!(earliestDepTime >= _filterStartTime))
-            {
-                throw new ArgumentException(
-                    "This LAS can not be used as connection filter, the requesting algorithm requests connections before my scan time ");
-            }
-
-
-            if (!(latestArrivalTime <= _lastDeparture))
-            {
-                throw new ArgumentException(
-                    "This LAS can not be used as connection filter, the requesting algorithm needs connections after my scan time." +
-                    $"LAS last scanned connections at {_lastDeparture}, but connections at {latestArrivalTime} are requested ");
-            }
-
-            if (_s.Count == 1)
-            {
-                throw new ArgumentException("This algorithm hasn't run yet");
-            }
-        }
-
-        public bool CanBeTaken(IConnection c)
-        {
-            var depStation = c.ArrivalStop;
-            // _s describes the latest journey we can possible take to arrive at our destination at the right time
-            if (!_s.ContainsKey(depStation))
-            {
-                return false;
-            }
-
-            // We should arrive before the last possible moment we can still get a journey out
-            return c.ArrivalTime <= _s[depStation].Time;
-        }
-
-        private Journey<T>
-            GetJourneyFrom((uint, uint) location)
-        {
-            return _s.ContainsKey(location)
-                ? _s[location]
-                : Journey<T>.NegativeInfiniteJourney;
-        }
-    }
+﻿using System;
+using System.Collections.Generic;
+using Itinero.Transit.Data;
+using Itinero.Transit.Data.Walks;
+using Itinero.Transit.Journeys;
+
+namespace Itinero.Transit.Algorithms.CSA
+{
+    //using LocId = UInt64;
+    using Time = UInt64;
+
+    /// <summary>
+    /// Calculates the fastest journey from A to B arriving at a given time; using CSA (backward A*).
+    /// It does _not_ use footpath interlinks (yet)
+    /// </summary>
+    public class LatestConnectionScan<T> : IConnectionFilter
+        where T : IJourneyStats<T>
+    {
+        private readonly List<(uint localTileId, uint localId)> _userDepartureLocation;
+
+        private readonly ConnectionsDb _connectionsProvider;
+
+        private readonly Time _earliestDeparture, _lastDeparture;
+
+        /// <summary>
+        /// At what time can we start using this as a filter?
+        /// </summary>
+        private Time _filterStartTime = Time.MaxValue;
+
+        private readonly IOtherModeGenerator _transferPolicy;
+
+        /// <summary>
+        /// This dictionary keeps, for each stop, the journey that arrives as early as possible
+        /// </summary>
+        private readonly Dictionary<(uint localTileId, uint localId), Journey<T>> _s =
+            new Dictionary<(uint localTileId, uint localId), Journey<T>>();
+
+        /// <summary>
+        /// Keeps track of where we are on each trip, thus if we wouldn't leave a bus once we're on it
+        /// </summary>
+        private readonly Dictionary<uint, Journey<T>> _trips = new Dictionary<uint, Journey<T>>();
+
+
+        /// <summary>
+        /// Construct a AES
+        /// </summary>
+        /// <param name="userDepartureLocation"></param>
+        /// <param name="userTargetLocation"></param>
+        /// <param name="earliestDeparture"></param>
+        /// <param name="lastDeparture"></param>
+        /// <param name="profile"></param>
+        public LatestConnectionScan((uint localTileId, uint localId) userDepartureLocation,
+            (uint localTileId, uint localId) userTargetLocation,
+            DateTime earliestDeparture, DateTime lastDeparture,
+            Profile<T> profile) : this(
+            new List<(uint localTileId, uint localId)> {userDepartureLocation},
+            new List<(uint localTileId, uint localId)> {userTargetLocation},
+            (uint) earliestDeparture.ToUnixTime(), (uint) lastDeparture.ToUnixTime(),
+            profile)
+        {
+        }
+
+
+        public LatestConnectionScan((uint localTileId, uint localId) userDepartureLocation,
+            (uint localTileId, uint localId) userTargetLocation,
+            ulong earliestDeparture, ulong lastDeparture,
+            Profile<T> profile) : this(
+            new List<(uint localTileId, uint localId)> {userDepartureLocation},
+            new List<(uint localTileId, uint localId)> {userTargetLocation},
+            earliestDeparture, lastDeparture,
+            profile)
+        {
+        }
+
+
+        // ReSharper disable once MemberCanBePrivate.Global
+        public LatestConnectionScan(
+            List<(uint localTileId, uint localId)> userDepartureLocation,
+            IEnumerable<(uint localTileId, uint localId)> userTargetLocation,
+            Time earliestDeparture, Time lastDeparture,
+            Profile<T> profile)
+        {
+            if (lastDeparture <= earliestDeparture)
+            {
+                throw new ArgumentException("Departure time falls after arrival time");
+            }
+            _earliestDeparture = earliestDeparture;
+            _lastDeparture = lastDeparture;
+            _connectionsProvider = profile.TransitDbSnapShot.ConnectionsDb;
+            _transferPolicy = profile.InternalTransferGenerator;
+            _userDepartureLocation = userDepartureLocation;
+            foreach (var loc in userTargetLocation)
+            {
+                _s.Add(loc,
+                    new Journey<T>(loc, lastDeparture, profile.StatsFactory,
+                        Journey<T>.LatestArrivalScanJourney));
+            }
+        }
+
+
+        /// <summary>
+        /// Calculates the journey that arrives as early as possible, as specified by the constructor parameters.
+        /// Returns null if no journey could be found;
+        ///
+        /// Note that running this will, as a side effect, also calculate a profile of what location can be reached with an earliest arrival time.
+        /// This can be used to optimize PCS later on.
+        /// This profile will have scanned (and thus be reliable) up till the latest scanned departure time.
+        ///
+        /// In other words, it is important to know when the latest departed connection has left.
+        /// - In the case that no route is found, the algorithm will stop with simulating departures after 'lastDeparture' as specified in the ctor
+        /// - If a route is found, no departures after the earliest arrival are still calculated, unless...
+        /// - ... unless a function 'depArrivalToTimeout' is given. Then, that function can calculate the latest can departure time. This will only be run once the earliest arrival has converged
+        /// 
+        /// </summary>
+        /// <returns></returns>
+        /// <exception cref="Exception"></exception>
+        public Journey<T> CalculateJourney(Func<Time, Time, Time> depArrivalToTimeout = null)
+        {
+            var enumerator = _connectionsProvider.GetDepartureEnumerator();
+            enumerator.MovePrevious(_lastDeparture);
+
+            var earliestAllowedDeparture = _earliestDeparture;
+            while (enumerator.DepartureTime >= earliestAllowedDeparture)
+            {
+                if (!IntegrateBatch(enumerator))
+                {
+                    break;
+                }
+
+                // we have reached a new batch of departure times
+                // Let's first check if we can reach an end destination already
+
+                earliestAllowedDeparture = Math.Max(GetBestTime().bestTime, _earliestDeparture);
+            }
+
+            // If we en up here, normally we should have found a route.
+
+            var route = GetBestTime();
+            if (route.bestTime == Time.MinValue)
+            {
+                // Sadly, we didn't find a route within the required time
+                return null;
+            }
+
+
+            // We grab the journey we need
+            var journey = _s[route.bestLocation.Value].Reversed()[0];
+
+            if (depArrivalToTimeout == null)
+            {
+                return journey;
+            }
+
+            // Wait! There is one more thing!
+            // The user might need a profile to optimize PCS later on
+            // We got an alternative end time, we still calculate a little
+            _filterStartTime = depArrivalToTimeout(journey.Root.Time, journey.Time);
+            while (enumerator.DepartureTime >= _filterStartTime)
+            {
+                if (!IntegrateBatch(enumerator))
+                {
+                    break;
+                }
+            }
+
+            return journey;
+        }
+
+        /// <summary>
+        /// Integrates all connections which happen to have the same departure time.
+        /// Once all those connections are handled, the walks from the improved locations are batched
+        /// </summary>
+        /// <param name="enumerator"></param>
+        private bool IntegrateBatch(ConnectionsDb.DepartureEnumerator enumerator)
+        {
+            var lastDepartureTime = enumerator.DepartureTime;
+            do
+            {
+                IntegrateConnection(enumerator);
+
+                if (!enumerator.MovePrevious())
+                {
+                    return false;
+                }
+            } while (lastDepartureTime == enumerator.DepartureTime);
+
+            return true;
+        }
+
+
+        /// <summary>
+        /// Handle a single connection, update the stop positions with new times if possible.
+        ///
+        /// Returns connection.ArrivalLocation iff this an improvement has been made to reach this location.
+        /// If not, MinValue is returned
+        /// 
+        /// </summary>
+        /// <param name="c">A DepartureEnumeration, which is used here as if it were a single connection object</param>
+        private void IntegrateConnection(
+            IConnection c)
+        {
+            // The connection describes a random connection somewhere
+            // Lets check if we can take it
+
+            var journeyFromArrival = GetJourneyFrom(c.ArrivalStop);
+
+
+            var trip = c.TripId;
+            if (c.ArrivalTime > journeyFromArrival.Time && !_trips.ContainsKey(trip))
+            {
+                // This connection has already left before we can make it to the stop
+                return;
+            }
+
+
+            Journey<T> journeyFromDeparture;
+            // Extend trip journey
+            if (_trips.ContainsKey(trip))
+            {
+                _trips[trip] = _trips[trip].ChainBackward(c);
+                journeyFromDeparture = _trips[trip];
+            }
+            else
+            {
+                if (journeyFromArrival.SpecialConnection && journeyFromArrival.Connection == Journey<T>.GENESIS)
+                {
+                    journeyFromDeparture = journeyFromArrival.ChainBackward(c);
+                }
+                else
+                {
+                    journeyFromDeparture = _transferPolicy
+                        .CreateArrivingTransfer(journeyFromArrival, c.ArrivalTime, c.ArrivalStop)
+                        ?.ChainBackward(c);
+                }
+
+                if (journeyFromDeparture != null)
+                {
+                    _trips[trip] = journeyFromDeparture;
+                }
+            }
+
+            if (journeyFromDeparture != null)
+            {
+                if (!_s.ContainsKey(c.DepartureStop))
+                {
+                    _s[c.DepartureStop] = journeyFromDeparture;
+                }
+                else
+                {
+                    var oldJourney = _s[c.DepartureStop];
+                    if (journeyFromDeparture.Time < oldJourney.Time)
+                    {
+                        _s[c.DepartureStop] = journeyFromDeparture;
+                    }
+                }
+            }
+        }
+
+        /// <summary>
+        /// Iterates all the target locations.
+        /// Returns the earliest time that one of them can be reached, along with the chosen location.
+        /// If no location can be reached, returns 'Time.MinValue'
+        /// </summary>
+        /// <returns></returns>
+        private (Time bestTime, (uint localTileId, uint localId)? bestLocation) GetBestTime()
+        {
+            var currentBestDeparture = Time.MinValue;
+            (uint localTileId, uint localId)? bestTarget = null;
+            foreach (var targetLoc in _userDepartureLocation)
+            {
+                if (!_s.ContainsKey(targetLoc))
+                {
+                    continue;
+                }
+
+                var departure = _s[targetLoc].Time;
+
+                if (departure > currentBestDeparture)
+                {
+                    currentBestDeparture = departure;
+                    bestTarget = targetLoc;
+                }
+            }
+
+            return (currentBestDeparture, bestTarget);
+        }
+
+        public void CheckWindow(ulong earliestDepTime, ulong latestArrivalTime)
+        {
+            if (!(earliestDepTime >= _filterStartTime))
+            {
+                throw new ArgumentException(
+                    "This LAS can not be used as connection filter, the requesting algorithm requests connections before my scan time ");
+            }
+
+
+            if (!(latestArrivalTime <= _lastDeparture))
+            {
+                throw new ArgumentException(
+                    "This LAS can not be used as connection filter, the requesting algorithm needs connections after my scan time." +
+                    $"LAS last scanned connections at {_lastDeparture}, but connections at {latestArrivalTime} are requested ");
+            }
+
+            if (_s.Count == 1)
+            {
+                throw new ArgumentException("This algorithm hasn't run yet");
+            }
+        }
+
+        public bool CanBeTaken(IConnection c)
+        {
+            var depStation = c.ArrivalStop;
+            // _s describes the latest journey we can possible take to arrive at our destination at the right time
+            if (!_s.ContainsKey(depStation))
+            {
+                return false;
+            }
+
+            // We should arrive before the last possible moment we can still get a journey out
+            return c.ArrivalTime <= _s[depStation].Time;
+        }
+
+        private Journey<T>
+            GetJourneyFrom((uint, uint) location)
+        {
+            return _s.ContainsKey(location)
+                ? _s[location]
+                : Journey<T>.NegativeInfiniteJourney;
+        }
+    }
 }