--- conflicted
+++ resolved
@@ -1,1038 +1,1034 @@
-// The MIT License (MIT)
-
-// Copyright (c) 2018 Anyways B.V.B.A.
-
-// Permission is hereby granted, free of charge, to any person obtaining a copy
-// of this software and associated documentation files (the "Software"), to deal
-// in the Software without restriction, including without limitation the rights
-// to use, copy, modify, merge, publish, distribute, sublicense, and/or sell
-// copies of the Software, and to permit persons to whom the Software is
-// furnished to do so, subject to the following conditions:
-
-// The above copyright notice and this permission notice shall be included in
-// all copies or substantial portions of the Software.
-
-// THE SOFTWARE IS PROVIDED "AS IS", WITHOUT WARRANTY OF ANY KIND, EXPRESS OR
-// IMPLIED, INCLUDING BUT NOT LIMITED TO THE WARRANTIES OF MERCHANTABILITY,
-// FITNESS FOR A PARTICULAR PURPOSE AND NONINFRINGEMENT. IN NO EVENT SHALL THE
-// AUTHORS OR COPYRIGHT HOLDERS BE LIABLE FOR ANY CLAIM, DAMAGES OR OTHER
-// LIABILITY, WHETHER IN AN ACTION OF CONTRACT, TORT OR OTHERWISE, ARISING FROM,
-// OUT OF OR IN CONNECTION WITH THE SOFTWARE OR THE USE OR OTHER DEALINGS IN
-// THE SOFTWARE.
-
-using System;
-using System.Runtime.CompilerServices;
-using Itinero.Transit.Algorithms.Sorting;
-using OsmSharp.IO.PBF;
-using Reminiscence.Arrays;
-
-// ReSharper disable RedundantAssignment
-
-[assembly: InternalsVisibleTo("Itinero.Transit.Tests")]
-[assembly: InternalsVisibleTo("Itinero.Transit.Tests.Benchmarks")]
-[assembly: InternalsVisibleTo("Itinero.Transit.Tests.Functional")]
-
-namespace Itinero.Transit.Data
-{
-    using TimeSpan = UInt16;
-    using Time = UInt64;
-    using LocId = UInt64;
-    using Id = UInt32;
-
-    public class ConnectionsDb
-    {
-        // this is a connections database, it needs to support:
-        // -> adding/removing connections by their global id.
-        // -> an always sorted version by departure time.
-        // -> an always sorted version by arrival time.
-
-        // a connection can be queried by:
-        // - a stable global id stored in a dictionary, this is a string.
-        // - an id for internal usage, this can change when the connection is updated.
-        // - by enumerating them sorted by either:
-        //  -> departure time.
-        //  -> arrival time.
-
-        // a connection doesn't have:
-        // - delay information, just add this to the departure time. the delay offset information is just 
-        //   meta data and we can store it as such. Note that a Linked Data server already gives a departure/arrival time with delay included
-
-        // this stores the connections data:
-        // - stop1 (8bytes): the departure stop id.
-        // - stop2 (8bytes): the arrival stop.
-        // - departure time (4bytes): seconds since 1970-1-1: 4bytes.
-        // - travel time in seconds (2bytes): the travel time in seconds, max 65535 (~18H). Should be fine until we incorporate the Orient Express
-        private uint
-            _nextInternalId; // the next empty position in the connection data array, divided by the connection size in bytes.
-
-        private readonly ArrayBase<byte> _data; // the connection data.
-
-        // this stores the connections global id index.
-        private readonly int _globalIdHashSize = ushort.MaxValue;
-        private readonly ArrayBase<uint> _globalIdPointersPerHash;
-        // ReSharper disable once RedundantDefaultMemberInitializer
-        private uint _globalIdLinkedListPointer = 0;
-        private readonly ArrayBase<uint> _globalIdLinkedList;
-
-        // the connections meta-data, its global, trip.
-        private readonly ArrayBase<string> _globalIds; // holds the global ids.
-        private readonly ArrayBase<uint> _tripIds; // holds the trip ids.
-
-        private readonly ArrayBase<uint>
-            _departureWindowPointers; // pointers to where the connection window blocks are stored.
-
-        private readonly ArrayBase<uint>
-            _departurePointers; // pointers to the connections sorted by departure time per window block.
-
-        private uint _departurePointer;
-
-        private readonly ArrayBase<uint>
-            _arrivalWindowPointers; // pointers to where the connection window blocks are stored.
-
-        private readonly ArrayBase<uint>
-            _arrivalPointers; // pointers to the connections sorted by arrival time per window block.
-
-        private uint _arrivalPointer;
-
-        private const uint NoData = uint.MaxValue;
-        private readonly long _windowSizeInSeconds; // one window per minute by default
-        private const int ConnectionSizeInBytes = 8 + 8 + 4 + 2;
-
-        private uint _earliestDate = uint.MaxValue;
-        private uint _latestDate = uint.MinValue;
-
-        /// <summary>
-        /// Creates a new connections db.
-        /// </summary>
-        public ConnectionsDb(int windowSizeInSeconds = 60)
-        {
-            _windowSizeInSeconds = windowSizeInSeconds;
-
-            // initialize the data array.
-            _data = new MemoryArray<byte>(0);
-            _nextInternalId = 0;
-
-            // initialize the meta-data arrays.
-            _globalIds = new MemoryArray<string>(0);
-            _tripIds = new MemoryArray<uint>(0);
-            _nextInternalId = 0;
-
-            // initialize the ids reverse index.
-            _globalIdPointersPerHash = new MemoryArray<uint>(_globalIdHashSize);
-            for (var h = 0; h < _globalIdPointersPerHash.Length; h++)
-            {
-                _globalIdPointersPerHash[h] = NoData;
-            }
-
-            _globalIdLinkedList = new MemoryArray<uint>(0);
-
-            // initialize the sorting data structures.
-            _departureWindowPointers =
-                new MemoryArray<uint>((long) Math.Ceiling(24d * 60 * 60 / _windowSizeInSeconds) * 2);
-            _arrivalWindowPointers =
-                new MemoryArray<uint>((long) Math.Ceiling(24d * 60 * 60 / _windowSizeInSeconds) * 2);
-            for (var w = 0; w < _departureWindowPointers.Length / 2; w++)
-            {
-                _departureWindowPointers[w * 2 + 0] = NoData; // point to nothing.
-                _departureWindowPointers[w * 2 + 1] = 0; // empty.
-                _arrivalWindowPointers[w * 2 + 0] = NoData; // point to nothing.
-                _arrivalWindowPointers[w * 2 + 1] = 0; // empty.
-            }
-
-            _departurePointers = new MemoryArray<uint>(0);
-            _arrivalPointers = new MemoryArray<uint>(0);
-        }
-
-        /// <summary>
-        /// Adds a new connection.
-        /// </summary>
-        /// <param name="stop1">The first stop.</param>
-        /// <param name="stop2">The last stop.</param>
-        /// <param name="globalId">The global id.</param>
-        /// <param name="departureTime">The departure time.</param>
-        /// <param name="travelTime">The travel time in seconds.</param>
-        /// <param name="tripId">The trip id.</param>
-        /// <returns>An internal id representing the connection in this transit db.</returns>
-        public uint Add((uint localTileId, uint localId) stop1,
-            (uint localTileId, uint localId) stop2, string globalId, DateTime departureTime, ushort travelTime,
-            uint tripId)
-        {
-            // get the next internal id.
-            var internalId = _nextInternalId;
-            _nextInternalId++;
-
-            // set this connection info int the data array.
-            var departureSeconds = (uint) departureTime.ToUnixTime();
-            SetConnection(internalId, stop1, stop2, departureSeconds, travelTime);
-            
-            // check if this connections is the 'earliest' or 'latest' date-wise.
-            var departureDateSeconds = DateTimeExtensions.ExtractDate(departureSeconds);
-            if (departureDateSeconds < _earliestDate)
-            {
-                _earliestDate = (uint) departureDateSeconds;
-            }
-            if (departureDateSeconds > _latestDate)
-            {
-                _latestDate = (uint) departureDateSeconds;
-            }
-
-            // set trip and global ids.
-            SetTrip(internalId, tripId);
-            SetGlobalId(internalId, globalId);
-
-            // update departure time index.
-            AddDepartureIndex(internalId);
-
-            // update arrival time index.
-            AddArrivalIndex(internalId);
-
-            return internalId;
-        }
-
-        private void SetConnection(uint internalId, (uint localTileId, uint localId) stop1,
-            (uint localTileId, uint localId) stop2,
-            uint departure, ushort travelTime)
-        {
-            // make sure the data array is big enough.
-            var dataPointer = internalId * ConnectionSizeInBytes;
-            while (_data.Length <= dataPointer + ConnectionSizeInBytes)
-            {
-                var oldLength = _data.Length;
-                _data.Resize(_data.Length + 1024);
-                for (var i = oldLength; i < _data.Length; i++)
-                {
-                    _data[i] = byte.MaxValue;
-                }
-            }
-
-            var offset = 0;
-            var bytes = BitConverter.GetBytes(stop1.localTileId);
-            for (var b = 0; b < 4; b++)
-            {
-                _data[dataPointer + offset + b] = bytes[b];
-            }
-
-            offset += 4;
-            bytes = BitConverter.GetBytes(stop1.localId);
-            for (var b = 0; b < 4; b++)
-            {
-                _data[dataPointer + offset + b] = bytes[b];
-            }
-
-            offset += 4;
-            bytes = BitConverter.GetBytes(stop2.localTileId);
-            for (var b = 0; b < 4; b++)
-            {
-                _data[dataPointer + offset + b] = bytes[b];
-            }
-
-            offset += 4;
-            bytes = BitConverter.GetBytes(stop2.localId);
-            for (var b = 0; b < 4; b++)
-            {
-                _data[dataPointer + offset + b] = bytes[b];
-            }
-
-            offset += 4;
-            bytes = BitConverter.GetBytes(departure);
-            for (var b = 0; b < 4; b++)
-            {
-                _data[dataPointer + offset + b] = bytes[b];
-            }
-
-            offset += 4;
-            bytes = BitConverter.GetBytes(travelTime);
-            for (var b = 0; b < 2; b++)
-            {
-                _data[dataPointer + offset + b] = bytes[b];
-            }
-
-            offset += 2;
-        }
-
-        private ((uint localTileId, uint localId) departureLocation,
-            (Id localTileId, Id localId) arrivalLocation,
-            Time departureTime, TimeSpan travelTime)
-            GetConnection(uint internalId)
-        {
-            var dataPointer = internalId * ConnectionSizeInBytes;
-            if (_data.Length <= dataPointer + ConnectionSizeInBytes)
-            {
-                return ((uint.MaxValue, uint.MaxValue), (uint.MaxValue, uint.MaxValue), uint.MaxValue, ushort.MaxValue);
-            }
-
-            var bytes = new byte[ConnectionSizeInBytes];
-            for (var b = 0; b < ConnectionSizeInBytes; b++)
-            {
-                bytes[b] = _data[dataPointer + b];
-            }
-
-            var offset = 0;
-            var stop1 = (BitConverter.ToUInt32(bytes, 0),
-                BitConverter.ToUInt32(bytes, 4));
-            if (stop1.Item1 == uint.MaxValue &&
-                stop1.Item1 == uint.MaxValue)
-            {
-                return ((uint.MaxValue, uint.MaxValue), (uint.MaxValue, uint.MaxValue), uint.MaxValue, ushort.MaxValue);
-            }
-
-            offset += 8;
-
-            var stop2 = (BitConverter.ToUInt32(bytes, offset + 0),
-                BitConverter.ToUInt32(bytes, offset + 4));
-            offset += 8;
-
-            var departureTime = BitConverter.ToUInt32(bytes, offset);
-            offset += 4;
-
-            var travelTime = BitConverter.ToUInt16(bytes, offset);
-            offset += 2;
-
-            return (stop1, stop2, departureTime, travelTime);
-        }
-
-        private uint GetConnectionDeparture(uint internalId)
-        {
-            var dataPointer = internalId * ConnectionSizeInBytes;
-            if (_data.Length <= dataPointer + ConnectionSizeInBytes)
-            {
-                return uint.MaxValue;
-            }
-
-            var bytes = new byte[4];
-            for (var b = 0; b < 4; b++)
-            {
-                bytes[b] = _data[dataPointer + 16 + b];
-            }
-
-            return BitConverter.ToUInt32(bytes, 0);
-        }
-
-        private uint GetConnectionArrival(uint internalId)
-        {
-            var dataPointer = internalId * ConnectionSizeInBytes;
-            if (_data.Length <= dataPointer + ConnectionSizeInBytes)
-            {
-                return uint.MaxValue;
-            }
-
-            var bytes = new byte[6];
-            for (var b = 0; b < 6; b++)
-            {
-                bytes[b] = _data[dataPointer + 16 + b];
-            }
-
-            return BitConverter.ToUInt32(bytes, 0) +
-                   BitConverter.ToUInt16(bytes, 4);
-        }
-
-        private void SetTrip(uint internalId, uint tripId)
-        {
-            while (_tripIds.Length <= internalId)
-            {
-                _tripIds.Resize(_tripIds.Length + 1024);
-            }
-
-            _tripIds[internalId] = tripId;
-        }
-
-        private void SetGlobalId(uint internalId, string globalId)
-        {
-            while (_globalIds.Length <= internalId)
-            {
-                _globalIds.Resize(_globalIds.Length + 1024);
-            }
-
-            _globalIds[internalId] = globalId;
-
-            // add stop id to the index.
-            _globalIdLinkedListPointer += 2;
-            while (_globalIdLinkedList.Length <= _globalIdLinkedListPointer)
-            {
-                _globalIdLinkedList.Resize(_globalIdLinkedList.Length + 1024);
-            }
-
-            var hash = Hash(globalId);
-            _globalIdLinkedList[_globalIdLinkedListPointer - 2] = internalId;
-            _globalIdLinkedList[_globalIdLinkedListPointer - 1] = _globalIdPointersPerHash[hash];
-            _globalIdPointersPerHash[hash] = _globalIdLinkedListPointer - 2;
-        }
-
-        private uint Hash(string id)
-        {
-            // https://stackoverflow.com/questions/5154970/how-do-i-create-a-hashcode-in-net-c-for-a-string-that-is-safe-to-store-in-a
-            unchecked
-            {
-                uint hash = 23;
-                foreach (var c in id)
-                {
-                    hash = hash * 31 + c;
-                }
-
-                return (uint) (hash % _globalIdHashSize);
-            }
-        }
-
-        private void AddDepartureIndex(uint internalId)
-        {
-            // determine window.
-            var departure = GetConnectionDeparture(internalId);
-            var window = (uint) Math.Floor(DateTimeExtensions.FromUnixTime(departure).TimeOfDay.TotalSeconds /
-                                                  _windowSizeInSeconds);
-
-            var nextEmpty = uint.MaxValue;
-            var windowPointer = _departureWindowPointers[window * 2 + 0];
-            if (_departureWindowPointers[window * 2 + 0] == NoData)
-            {
-                // add a new window.
-                nextEmpty = _departurePointer;
-                _departurePointer += 1;
-
-                // update the window.
-                _departureWindowPointers[window * 2 + 0] = nextEmpty;
-                _departureWindowPointers[window * 2 + 1] = 1;
-            }
-            else
-            {
-                // there is already data in the window.
-                var windowSize = _departureWindowPointers[window * 2 + 1];
-                if ((windowSize & (windowSize - 1)) == 0)
-                {
-                    // power of 2, time to increase the window capacity.
-                    // allocate new space.
-                    var newWindowPointer = _departurePointer;
-                    _departurePointer += windowSize * 2;
-
-                    // copy over data.
-                    while (_departurePointers.Length <= _departurePointer)
-                    {
-                        _departurePointers.Resize(_departurePointers.Length + 1024);
-                    }
-
-                    for (var c = 0; c < windowSize; c++)
-                    {
-                        _departurePointers[newWindowPointer + c] =
-                            _departurePointers[windowPointer + c];
-                    }
-
-                    windowPointer = newWindowPointer;
-                    _departureWindowPointers[window * 2 + 0] = newWindowPointer;
-                }
-
-                // increase size.
-                _departureWindowPointers[window * 2 + 1] = windowSize + 1;
-                nextEmpty = windowPointer + windowSize;
-            }
-
-            // set the data.
-            while (_departurePointers.Length <= nextEmpty)
-            {
-                _departurePointers.Resize(_departurePointers.Length + 1024);
-            }
-
-            _departurePointers[nextEmpty] = internalId;
-
-            // sort the window.
-            SortDepartureWindow(window);
-        }
-
-        private void SortDepartureWindow(uint window)
-        {
-            var windowPointer = _departureWindowPointers[window * 2 + 0];
-            var windowSize = _departureWindowPointers[window * 2 + 1];
-
-            QuickSort.Sort((i) => GetConnectionDeparture(_departurePointers[i]),
-                (i1, i2) =>
-                {
-                    var temp = _departurePointers[i1];
-                    _departurePointers[i1] = _departurePointers[i2];
-                    _departurePointers[i2] = temp;
-                }, windowPointer, windowPointer + windowSize - 1);
-        }
-
-        private void AddArrivalIndex(uint internalId)
-        {
-            // determine window.
-            var arrival = GetConnectionArrival(internalId);
-            var window = (uint) Math.Floor(DateTimeExtensions.FromUnixTime(arrival).TimeOfDay.TotalSeconds /
-                                                  _windowSizeInSeconds);
-
-            var nextEmpty = uint.MaxValue;
-            var windowPointer = _arrivalWindowPointers[window * 2 + 0];
-            if (_arrivalWindowPointers[window * 2 + 0] == NoData)
-            {
-                // add a new window.
-                nextEmpty = _arrivalPointer;
-                _arrivalPointer += 1;
-
-                // update the window.
-                _arrivalWindowPointers[window * 2 + 0] = nextEmpty;
-                _arrivalWindowPointers[window * 2 + 1] = 1;
-            }
-            else
-            {
-                // there is already data in the window.
-                var windowSize = _arrivalWindowPointers[window * 2 + 1];
-                if ((windowSize & (windowSize - 1)) == 0)
-                {
-                    // power of 2, time to increase the window capacity.
-                    // allocate new space.
-                    var newWindowPointer = _arrivalPointer;
-                    _arrivalPointer += windowSize * 2;
-
-                    // copy over data.
-                    while (_arrivalPointers.Length <= _arrivalPointer)
-                    {
-                        _arrivalPointers.Resize(_arrivalPointers.Length + 1024);
-                    }
-
-                    for (var c = 0; c < windowSize; c++)
-                    {
-                        _arrivalPointers[newWindowPointer + c] =
-                            _arrivalPointers[windowPointer + c];
-                    }
-
-                    windowPointer = newWindowPointer;
-                    _arrivalWindowPointers[window * 2 + 0] = newWindowPointer;
-                }
-
-                // increase size.
-                _arrivalWindowPointers[window * 2 + 1] = windowSize + 1;
-                nextEmpty = windowPointer + windowSize;
-            }
-
-            // set the data.
-            while (_arrivalPointers.Length <= nextEmpty)
-            {
-                _arrivalPointers.Resize(_arrivalPointers.Length + 1024);
-            }
-
-            _arrivalPointers[nextEmpty] = internalId;
-
-            // sort the window.
-            SortArrivalWindow(window);
-        }
-
-        private void SortArrivalWindow(uint window)
-        {
-            var windowPointer = _arrivalWindowPointers[window * 2 + 0];
-            var windowSize = _arrivalWindowPointers[window * 2 + 1];
-
-            QuickSort.Sort((i) => GetConnectionArrival(_arrivalPointers[i]),
-                (i1, i2) =>
-                {
-                    var temp = _arrivalPointers[i1];
-                    _arrivalPointers[i1] = _arrivalPointers[i2];
-                    _arrivalPointers[i2] = temp;
-                }, windowPointer, windowPointer + windowSize - 1);
-        }
-
-        /// <summary>
-        /// Gets a reader.
-        /// </summary>
-        /// <returns></returns>
-        internal ConnectionsDbReader GetReader()
-        {
-            return new ConnectionsDbReader(this);
-        }
-
-        /// <summary>
-        /// A connections DB reader is an object which allows accessing properties of a single connection contained in the DB
-        /// </summary>
-        public class ConnectionsDbReader : IConnection
-        {
-            private readonly ConnectionsDb _db;
-
-            internal ConnectionsDbReader(ConnectionsDb db)
-            {
-                _db = db;
-            }
-
-            private uint _internalId;
-            private (uint localTileId, uint localId) _stop1;
-            private (uint localTileId, uint localId) _stop2;
-            private ulong _arrivalLocation, _departureLocation;
-            private Time _departureTime, _arrivalTime;
-            private ushort _travelTime;
-
-            /// <summary>
-            /// Gets the global id.
-            /// </summary>
-            public string GlobalId => _db._globalIds[_internalId];
-
-            /// <summary>
-            /// Gets the trip id.
-            /// </summary>
-            public uint TripId => _db._tripIds[_internalId];
-
-            /// <summary>
-            /// Gets the first stop.
-            /// </summary>
-            public (uint localTileId, uint localId) Stop1 => _stop1;
-
-            /// <summary>
-            /// Gets the second stop.
-            /// </summary>
-            public (uint localTileId, uint localId) Stop2 => _stop2;
-
-            /// <summary>
-            /// Gets the departure time.
-            /// </summary>
-            public Time DepartureTime => _departureTime;
-
-            /// <summary>
-            /// Gets the travel time.
-            /// </summary>
-            public ushort TravelTime => _travelTime;
-
-            public Time ArrivalTime => _arrivalTime;
-
-            public uint CurrentId => _internalId;
-            public uint Id => _internalId;
-            public ulong ArrivalLocation => _arrivalLocation;
-            public ulong DepartureLocation => _departureLocation;
-
-
-            /// <summary>
-            /// Moves this reader to the connection with the given internal id.
-            /// </summary>
-            /// <param name="internalId">The internal id.</param>
-            /// <returns>True if the connection was found and there is data.</returns>
-            public bool MoveTo(uint internalId)
-            {
-                var details = _db.GetConnection(internalId);
-                if (details.departureLocation.localTileId == uint.MaxValue)
-                {
-                    // no data.
-                    return false;
-                }
-
-                _internalId = internalId;
-                _stop1 = details.departureLocation;
-                _stop2 = details.arrivalLocation;
-                _departureTime = details.departureTime;
-                _travelTime = details.travelTime;
-                _arrivalTime = details.departureTime + details.travelTime;
-
-                _departureLocation = (ulong) details.departureLocation.localTileId * uint.MaxValue +
-                                     details.departureLocation.localId;
-                _arrivalLocation = (ulong) details.arrivalLocation.localTileId * uint.MaxValue +
-                                   details.arrivalLocation.localId;
-                return true;
-            }
-
-            /// <summary>
-            /// Moves this reader to the connection with the given global id.
-            /// </summary>
-            /// <param name="globalId">The global id.</param>
-            /// <returns>True if the connection was found and there is data.</returns>
-            public bool MoveTo(string globalId)
-            {
-                var hash = _db.Hash(globalId);
-                var pointer = _db._globalIdPointersPerHash[hash];
-                while (pointer != NoData)
-                {
-                    var internalId = _db._globalIdLinkedList[pointer + 0];
-
-                    if (MoveTo(internalId))
-                    {
-                        var potentialMatch = GlobalId;
-                        if (potentialMatch == globalId)
-                        {
-                            return true;
-                        }
-                    }
-
-                    pointer = _db._globalIdLinkedList[pointer + 2];
-                }
-
-                return false;
-            }
-        }
-
-        /// <summary>
-        /// Gets an enumerator enumerating connections sorted by their departure time.
-        /// </summary>
-        /// <returns>The departure enumerator.</returns>
-        public DepartureEnumerator GetDepartureEnumerator()
-        {
-            return new DepartureEnumerator(this);
-        }
-
-        /// <summary>
-        /// A enumerator by departure.
-        /// </summary>
-        public class DepartureEnumerator : IConnection
-        {
-            private readonly ConnectionsDb _db;
-            private readonly ConnectionsDbReader _reader;
-
-            internal DepartureEnumerator(ConnectionsDb db)
-            {
-                _db = db;
-
-                _reader = _db.GetReader();
-                _date = _db._earliestDate;
-            }
-
-            private uint _window = uint.MaxValue;
-            private uint _windowPosition = uint.MaxValue;
-            private uint _windowPointer = uint.MaxValue;
-            private uint _windowSize = uint.MaxValue;
-            private uint _date;
-
-            /// <summary>
-            /// Resets the enumerator.
-            /// </summary>
-            public void Reset()
-            {
-<<<<<<< HEAD
-                this.ResetIgnoreDate();
-                _date = _db._earliestDate;
-            }
-
-            /// <summary>
-            /// Resets the enumerator.
-            /// </summary>
-            private void ResetIgnoreDate()
-            {
-=======
-       
->>>>>>> cf7c07b1
-                _window = uint.MaxValue;
-                _windowPosition = uint.MaxValue;
-                _windowSize = uint.MaxValue;
-            }
-
-            /// <summary>
-            /// Moves to the next connection.
-            /// </summary>
-            /// <returns></returns>
-            public bool MoveNext()
-            {
-                if (_date == uint.MaxValue) return false;
-
-                while (true)
-                {
-                    if (!this.MoveNextIgnoreDate())
-                    { 
-                        // move to next date. 
-                        _date = (uint)DateTimeExtensions.AddDay(_date);
-                        if (_date > _db._latestDate)
-                        {
-                            return false;
-                        }
-                        
-                        // reset enumerator.
-                        this.ResetIgnoreDate();
-                    }
-                    else
-                    {
-                        if (_date == DateTimeExtensions.ExtractDate(_reader.DepartureTime))
-                        {
-                            return true;
-                        }
-                    }
-                }
-            }
-
-            /// <summary>
-            /// Moves this enumerator to the next connection ignoring the data component.
-            /// </summary>
-            /// <returns></returns>
-            private bool MoveNextIgnoreDate()
-            {
-                if (_window == uint.MaxValue)
-                {
-                    // no data, find first window with data.
-                    for (uint w = 0; w < _db._departureWindowPointers.Length / 2; w++)
-                    {
-                        var windowSize = _db._departureWindowPointers[w * 2 + 1];
-                        if (windowSize <= 0) continue;
-
-                        _window = w;
-                        _windowSize = windowSize;
-                        break;
-                    }
-
-                    if (_window == uint.MaxValue)
-                    {
-                        // no window with data found.
-                        return false;
-                    }
-
-                    // window changed.
-                    _windowPointer = _db._departureWindowPointers[_window * 2 + 0];
-                    _windowPosition = 0;
-                }
-                else
-                {
-                    // there is an active window, try to move to the next window.
-                    if (_windowPosition + 1 >= _windowSize)
-                    {
-                        // move to next window.
-                        var w = _window + 1;
-                        _window = uint.MaxValue;
-                        for (; w < _db._departureWindowPointers.Length / 2; w++)
-                        {
-                            var windowSize = _db._departureWindowPointers[w * 2 + 1];
-                            if (windowSize <= 0) continue;
-
-                            _window = w;
-                            _windowSize = windowSize;
-                            break;
-                        }
-
-                        if (_window == uint.MaxValue)
-                        {
-                            // no more windows with data found.
-                            return false;
-                        }
-
-                        // window changed.
-                        _windowPointer = _db._departureWindowPointers[_window * 2 + 0];
-                        _windowPosition = 0;
-                    }
-                    else
-                    {
-                        // move to the next connection.
-                        _windowPosition++;
-                    }
-                }
-
-                // move the reader to the correct location.
-                _reader.MoveTo(_db._departurePointers[_windowPointer + _windowPosition]);
-
-                return true;
-            }
-
-            /// <summary>
-            /// Gets the first stop.
-            /// </summary>
-            // ReSharper disable once UnusedMember.Global
-            public (uint localTileId, uint localId) DepartureStop => _reader.Stop1;
-
-            /// <summary>
-            /// Gets the second stop.
-            /// </summary>
-            // ReSharper disable once UnusedMember.Global
-            public (uint localTileId, uint localId) ArrivalStop => _reader.Stop2;
-
-            public LocId ArrivalLocation => _reader.ArrivalLocation;
-            public LocId DepartureLocation => _reader.DepartureLocation;
-
-            /// <summary>
-            /// Gets the departure time.
-            /// </summary>
-            public Time DepartureTime => _reader.DepartureTime;
-
-            /// <summary>
-            /// Gets the travel time.
-            /// </summary>
-            public ushort TravelTime => _reader.TravelTime;
-
-            public uint Id => _reader.CurrentId;
-            public Time ArrivalTime => _reader.ArrivalTime;
-
-            /// <summary>
-            /// Gets the global id.
-            /// </summary>
-            public string GlobalId => _reader.GlobalId;
-
-            /// <summary>
-            /// Gets the trip id.
-            /// </summary>
-            public uint TripId => _reader.TripId;
-        }
-
-        /// <summary>
-        /// Gets an enumerator enumerating connections sorted by their arrival time.
-        /// </summary>
-        /// <returns>The arrival enumerator.</returns>
-        public ArrivalEnumerator GetArrivalEnumerator()
-        {
-            return new ArrivalEnumerator(this);
-        }
-
-        /// <summary>
-        /// A enumerator by arrival.
-        /// </summary>
-        public class ArrivalEnumerator : IConnection
-        {
-            private readonly ConnectionsDb _db;
-            private readonly ConnectionsDbReader _reader;
-
-            internal ArrivalEnumerator(ConnectionsDb db)
-            {
-                _db = db;
-
-                _reader = _db.GetReader();
-                _date = _db._earliestDate;
-            }
-
-            private uint _window = uint.MaxValue;
-            private uint _windowPosition = uint.MaxValue;
-            private uint _windowPointer = uint.MaxValue;
-            private uint _windowSize = uint.MaxValue;
-            private uint _date;
-
-            /// <summary>
-            /// Resets the enumerator.
-            /// </summary>
-            public void Reset()
-            {
-                this.ResetIgnoreDate();
-                _date = _db._earliestDate;
-            }
-
-            /// <summary>
-            /// Resets the enumerator but not the date component.
-            /// </summary>
-            private void ResetIgnoreDate()
-            {
-                _window = uint.MaxValue;
-                _windowPosition = uint.MaxValue;
-                _windowSize = uint.MaxValue;
-            }
-
-            /// <summary>
-            /// Moves this enumerator to the next connection.
-            /// </summary>
-            /// <returns></returns>
-            public bool MoveNext()
-            {
-                if (_date == uint.MaxValue) return false;
-
-                while (true)
-                {
-                    if (!this.MoveNextIgnoreDate())
-                    { 
-                        // move to next date. 
-                        _date++;
-                        if (_date > _db._latestDate)
-                        {
-                            return false;
-                        }
-                        
-                        // reset enumerator.
-                        this.ResetIgnoreDate();
-                    }
-                    else
-                    {
-                        if (_date == DateTimeExtensions.ExtractDate(_reader.DepartureTime))
-                        {
-                            return true;
-                        }
-                    }
-                }
-            }
-            
-            /// <summary>
-            /// Moves this enumerator to the next connection ignore the date component.
-            /// </summary>
-            /// <returns></returns>
-            private bool MoveNextIgnoreDate()
-            {
-                if (_window == uint.MaxValue)
-                {
-                    // no data, find first window with data.
-                    for (uint w = 0; w < _db._arrivalWindowPointers.Length / 2; w++)
-                    {
-                        var windowSize = _db._arrivalWindowPointers[w * 2 + 1];
-                        if (windowSize <= 0) continue;
-
-                        _window = w;
-                        _windowSize = windowSize;
-                        break;
-                    }
-
-                    if (_window == uint.MaxValue)
-                    {
-                        // no window with data found.
-                        return false;
-                    }
-
-                    // window changed.
-                    _windowPointer = _db._arrivalWindowPointers[_window * 2 + 0];
-                    _windowPosition = 0;
-                }
-                else
-                {
-                    // there is an active window, try to move to the next window.
-                    if (_windowPosition + 1 >= _windowSize)
-                    {
-                        // move to next window.
-                        var w = _window + 1;
-                        _window = uint.MaxValue;
-                        for (; w < _db._arrivalWindowPointers.Length / 2; w++)
-                        {
-                            var windowSize = _db._arrivalWindowPointers[w * 2 + 1];
-                            if (windowSize <= 0) continue;
-
-                            _window = w;
-                            _windowSize = windowSize;
-                            break;
-                        }
-
-                        if (_window == uint.MaxValue)
-                        {
-                            // no more windows with data found.
-                            return false;
-                        }
-
-                        // window changed.
-                        _windowPointer = _db._arrivalWindowPointers[_window * 2 + 0];
-                        _windowPosition = 0;
-                    }
-                    else
-                    {
-                        // move to the next connection.
-                        _windowPosition++;
-                    }
-                }
-
-                // move the reader to the correct location.
-                _reader.MoveTo(_db._arrivalPointers[_windowPointer + _windowPosition]);
-
-                return true;
-            }
-
-            /// <summary>
-            /// Gets the first stop.
-            /// </summary>
-            public (uint localTileId, uint localId) Stop1 => _reader.Stop1;
-
-            /// <summary>
-            /// Gets the second stop.
-            /// </summary>
-            public (uint localTileId, uint localId) Stop2 => _reader.Stop2;
-
-            /// <summary>
-            /// Gets the departure time.
-            /// </summary>
-            public Time DepartureTime => _reader.DepartureTime;
-
-            public Time ArrivalTime => _reader.ArrivalTime;
-
-            /// <summary>
-            /// Gets the travel time.
-            /// </summary>
-            public ushort TravelTime => _reader.TravelTime;
-
-            /// <summary>
-            /// Gets the global id.
-            /// </summary>
-            public string GlobalId => _reader.GlobalId;
-
-            /// <summary>
-            /// Gets the trip id.
-            /// </summary>
-            public uint TripId => _reader.TripId;
-
-            public ulong ArrivalLocation => _reader.ArrivalLocation;
-            public ulong DepartureLocation => _reader.DepartureLocation;
-
-            public uint Id => _reader.CurrentId;
-        }
-    }
+// The MIT License (MIT)
+
+// Copyright (c) 2018 Anyways B.V.B.A.
+
+// Permission is hereby granted, free of charge, to any person obtaining a copy
+// of this software and associated documentation files (the "Software"), to deal
+// in the Software without restriction, including without limitation the rights
+// to use, copy, modify, merge, publish, distribute, sublicense, and/or sell
+// copies of the Software, and to permit persons to whom the Software is
+// furnished to do so, subject to the following conditions:
+
+// The above copyright notice and this permission notice shall be included in
+// all copies or substantial portions of the Software.
+
+// THE SOFTWARE IS PROVIDED "AS IS", WITHOUT WARRANTY OF ANY KIND, EXPRESS OR
+// IMPLIED, INCLUDING BUT NOT LIMITED TO THE WARRANTIES OF MERCHANTABILITY,
+// FITNESS FOR A PARTICULAR PURPOSE AND NONINFRINGEMENT. IN NO EVENT SHALL THE
+// AUTHORS OR COPYRIGHT HOLDERS BE LIABLE FOR ANY CLAIM, DAMAGES OR OTHER
+// LIABILITY, WHETHER IN AN ACTION OF CONTRACT, TORT OR OTHERWISE, ARISING FROM,
+// OUT OF OR IN CONNECTION WITH THE SOFTWARE OR THE USE OR OTHER DEALINGS IN
+// THE SOFTWARE.
+
+using System;
+using System.Runtime.CompilerServices;
+using Itinero.Transit.Algorithms.Sorting;
+using OsmSharp.IO.PBF;
+using Reminiscence.Arrays;
+
+// ReSharper disable RedundantAssignment
+
+[assembly: InternalsVisibleTo("Itinero.Transit.Tests")]
+[assembly: InternalsVisibleTo("Itinero.Transit.Tests.Benchmarks")]
+[assembly: InternalsVisibleTo("Itinero.Transit.Tests.Functional")]
+
+namespace Itinero.Transit.Data
+{
+    using TimeSpan = UInt16;
+    using Time = UInt64;
+    using LocId = UInt64;
+    using Id = UInt32;
+
+    public class ConnectionsDb
+    {
+        // this is a connections database, it needs to support:
+        // -> adding/removing connections by their global id.
+        // -> an always sorted version by departure time.
+        // -> an always sorted version by arrival time.
+
+        // a connection can be queried by:
+        // - a stable global id stored in a dictionary, this is a string.
+        // - an id for internal usage, this can change when the connection is updated.
+        // - by enumerating them sorted by either:
+        //  -> departure time.
+        //  -> arrival time.
+
+        // a connection doesn't have:
+        // - delay information, just add this to the departure time. the delay offset information is just 
+        //   meta data and we can store it as such. Note that a Linked Data server already gives a departure/arrival time with delay included
+
+        // this stores the connections data:
+        // - stop1 (8bytes): the departure stop id.
+        // - stop2 (8bytes): the arrival stop.
+        // - departure time (4bytes): seconds since 1970-1-1: 4bytes.
+        // - travel time in seconds (2bytes): the travel time in seconds, max 65535 (~18H). Should be fine until we incorporate the Orient Express
+        private uint
+            _nextInternalId; // the next empty position in the connection data array, divided by the connection size in bytes.
+
+        private readonly ArrayBase<byte> _data; // the connection data.
+
+        // this stores the connections global id index.
+        private readonly int _globalIdHashSize = ushort.MaxValue;
+        private readonly ArrayBase<uint> _globalIdPointersPerHash;
+        // ReSharper disable once RedundantDefaultMemberInitializer
+        private uint _globalIdLinkedListPointer = 0;
+        private readonly ArrayBase<uint> _globalIdLinkedList;
+
+        // the connections meta-data, its global, trip.
+        private readonly ArrayBase<string> _globalIds; // holds the global ids.
+        private readonly ArrayBase<uint> _tripIds; // holds the trip ids.
+
+        private readonly ArrayBase<uint>
+            _departureWindowPointers; // pointers to where the connection window blocks are stored.
+
+        private readonly ArrayBase<uint>
+            _departurePointers; // pointers to the connections sorted by departure time per window block.
+
+        private uint _departurePointer;
+
+        private readonly ArrayBase<uint>
+            _arrivalWindowPointers; // pointers to where the connection window blocks are stored.
+
+        private readonly ArrayBase<uint>
+            _arrivalPointers; // pointers to the connections sorted by arrival time per window block.
+
+        private uint _arrivalPointer;
+
+        private const uint NoData = uint.MaxValue;
+        private readonly long _windowSizeInSeconds; // one window per minute by default
+        private const int ConnectionSizeInBytes = 8 + 8 + 4 + 2;
+
+        private uint _earliestDate = uint.MaxValue;
+        private uint _latestDate = uint.MinValue;
+
+        /// <summary>
+        /// Creates a new connections db.
+        /// </summary>
+        public ConnectionsDb(int windowSizeInSeconds = 60)
+        {
+            _windowSizeInSeconds = windowSizeInSeconds;
+
+            // initialize the data array.
+            _data = new MemoryArray<byte>(0);
+            _nextInternalId = 0;
+
+            // initialize the meta-data arrays.
+            _globalIds = new MemoryArray<string>(0);
+            _tripIds = new MemoryArray<uint>(0);
+            _nextInternalId = 0;
+
+            // initialize the ids reverse index.
+            _globalIdPointersPerHash = new MemoryArray<uint>(_globalIdHashSize);
+            for (var h = 0; h < _globalIdPointersPerHash.Length; h++)
+            {
+                _globalIdPointersPerHash[h] = NoData;
+            }
+
+            _globalIdLinkedList = new MemoryArray<uint>(0);
+
+            // initialize the sorting data structures.
+            _departureWindowPointers =
+                new MemoryArray<uint>((long) Math.Ceiling(24d * 60 * 60 / _windowSizeInSeconds) * 2);
+            _arrivalWindowPointers =
+                new MemoryArray<uint>((long) Math.Ceiling(24d * 60 * 60 / _windowSizeInSeconds) * 2);
+            for (var w = 0; w < _departureWindowPointers.Length / 2; w++)
+            {
+                _departureWindowPointers[w * 2 + 0] = NoData; // point to nothing.
+                _departureWindowPointers[w * 2 + 1] = 0; // empty.
+                _arrivalWindowPointers[w * 2 + 0] = NoData; // point to nothing.
+                _arrivalWindowPointers[w * 2 + 1] = 0; // empty.
+            }
+
+            _departurePointers = new MemoryArray<uint>(0);
+            _arrivalPointers = new MemoryArray<uint>(0);
+        }
+
+        /// <summary>
+        /// Adds a new connection.
+        /// </summary>
+        /// <param name="stop1">The first stop.</param>
+        /// <param name="stop2">The last stop.</param>
+        /// <param name="globalId">The global id.</param>
+        /// <param name="departureTime">The departure time.</param>
+        /// <param name="travelTime">The travel time in seconds.</param>
+        /// <param name="tripId">The trip id.</param>
+        /// <returns>An internal id representing the connection in this transit db.</returns>
+        public uint Add((uint localTileId, uint localId) stop1,
+            (uint localTileId, uint localId) stop2, string globalId, DateTime departureTime, ushort travelTime,
+            uint tripId)
+        {
+            // get the next internal id.
+            var internalId = _nextInternalId;
+            _nextInternalId++;
+
+            // set this connection info int the data array.
+            var departureSeconds = (uint) departureTime.ToUnixTime();
+            SetConnection(internalId, stop1, stop2, departureSeconds, travelTime);
+            
+            // check if this connections is the 'earliest' or 'latest' date-wise.
+            var departureDateSeconds = DateTimeExtensions.ExtractDate(departureSeconds);
+            if (departureDateSeconds < _earliestDate)
+            {
+                _earliestDate = (uint) departureDateSeconds;
+            }
+            if (departureDateSeconds > _latestDate)
+            {
+                _latestDate = (uint) departureDateSeconds;
+            }
+
+            // set trip and global ids.
+            SetTrip(internalId, tripId);
+            SetGlobalId(internalId, globalId);
+
+            // update departure time index.
+            AddDepartureIndex(internalId);
+
+            // update arrival time index.
+            AddArrivalIndex(internalId);
+
+            return internalId;
+        }
+
+        private void SetConnection(uint internalId, (uint localTileId, uint localId) stop1,
+            (uint localTileId, uint localId) stop2,
+            uint departure, ushort travelTime)
+        {
+            // make sure the data array is big enough.
+            var dataPointer = internalId * ConnectionSizeInBytes;
+            while (_data.Length <= dataPointer + ConnectionSizeInBytes)
+            {
+                var oldLength = _data.Length;
+                _data.Resize(_data.Length + 1024);
+                for (var i = oldLength; i < _data.Length; i++)
+                {
+                    _data[i] = byte.MaxValue;
+                }
+            }
+
+            var offset = 0;
+            var bytes = BitConverter.GetBytes(stop1.localTileId);
+            for (var b = 0; b < 4; b++)
+            {
+                _data[dataPointer + offset + b] = bytes[b];
+            }
+
+            offset += 4;
+            bytes = BitConverter.GetBytes(stop1.localId);
+            for (var b = 0; b < 4; b++)
+            {
+                _data[dataPointer + offset + b] = bytes[b];
+            }
+
+            offset += 4;
+            bytes = BitConverter.GetBytes(stop2.localTileId);
+            for (var b = 0; b < 4; b++)
+            {
+                _data[dataPointer + offset + b] = bytes[b];
+            }
+
+            offset += 4;
+            bytes = BitConverter.GetBytes(stop2.localId);
+            for (var b = 0; b < 4; b++)
+            {
+                _data[dataPointer + offset + b] = bytes[b];
+            }
+
+            offset += 4;
+            bytes = BitConverter.GetBytes(departure);
+            for (var b = 0; b < 4; b++)
+            {
+                _data[dataPointer + offset + b] = bytes[b];
+            }
+
+            offset += 4;
+            bytes = BitConverter.GetBytes(travelTime);
+            for (var b = 0; b < 2; b++)
+            {
+                _data[dataPointer + offset + b] = bytes[b];
+            }
+
+            offset += 2;
+        }
+
+        private ((uint localTileId, uint localId) departureLocation,
+            (Id localTileId, Id localId) arrivalLocation,
+            Time departureTime, TimeSpan travelTime)
+            GetConnection(uint internalId)
+        {
+            var dataPointer = internalId * ConnectionSizeInBytes;
+            if (_data.Length <= dataPointer + ConnectionSizeInBytes)
+            {
+                return ((uint.MaxValue, uint.MaxValue), (uint.MaxValue, uint.MaxValue), uint.MaxValue, ushort.MaxValue);
+            }
+
+            var bytes = new byte[ConnectionSizeInBytes];
+            for (var b = 0; b < ConnectionSizeInBytes; b++)
+            {
+                bytes[b] = _data[dataPointer + b];
+            }
+
+            var offset = 0;
+            var stop1 = (BitConverter.ToUInt32(bytes, 0),
+                BitConverter.ToUInt32(bytes, 4));
+            if (stop1.Item1 == uint.MaxValue &&
+                stop1.Item1 == uint.MaxValue)
+            {
+                return ((uint.MaxValue, uint.MaxValue), (uint.MaxValue, uint.MaxValue), uint.MaxValue, ushort.MaxValue);
+            }
+
+            offset += 8;
+
+            var stop2 = (BitConverter.ToUInt32(bytes, offset + 0),
+                BitConverter.ToUInt32(bytes, offset + 4));
+            offset += 8;
+
+            var departureTime = BitConverter.ToUInt32(bytes, offset);
+            offset += 4;
+
+            var travelTime = BitConverter.ToUInt16(bytes, offset);
+            offset += 2;
+
+            return (stop1, stop2, departureTime, travelTime);
+        }
+
+        private uint GetConnectionDeparture(uint internalId)
+        {
+            var dataPointer = internalId * ConnectionSizeInBytes;
+            if (_data.Length <= dataPointer + ConnectionSizeInBytes)
+            {
+                return uint.MaxValue;
+            }
+
+            var bytes = new byte[4];
+            for (var b = 0; b < 4; b++)
+            {
+                bytes[b] = _data[dataPointer + 16 + b];
+            }
+
+            return BitConverter.ToUInt32(bytes, 0);
+        }
+
+        private uint GetConnectionArrival(uint internalId)
+        {
+            var dataPointer = internalId * ConnectionSizeInBytes;
+            if (_data.Length <= dataPointer + ConnectionSizeInBytes)
+            {
+                return uint.MaxValue;
+            }
+
+            var bytes = new byte[6];
+            for (var b = 0; b < 6; b++)
+            {
+                bytes[b] = _data[dataPointer + 16 + b];
+            }
+
+            return BitConverter.ToUInt32(bytes, 0) +
+                   BitConverter.ToUInt16(bytes, 4);
+        }
+
+        private void SetTrip(uint internalId, uint tripId)
+        {
+            while (_tripIds.Length <= internalId)
+            {
+                _tripIds.Resize(_tripIds.Length + 1024);
+            }
+
+            _tripIds[internalId] = tripId;
+        }
+
+        private void SetGlobalId(uint internalId, string globalId)
+        {
+            while (_globalIds.Length <= internalId)
+            {
+                _globalIds.Resize(_globalIds.Length + 1024);
+            }
+
+            _globalIds[internalId] = globalId;
+
+            // add stop id to the index.
+            _globalIdLinkedListPointer += 2;
+            while (_globalIdLinkedList.Length <= _globalIdLinkedListPointer)
+            {
+                _globalIdLinkedList.Resize(_globalIdLinkedList.Length + 1024);
+            }
+
+            var hash = Hash(globalId);
+            _globalIdLinkedList[_globalIdLinkedListPointer - 2] = internalId;
+            _globalIdLinkedList[_globalIdLinkedListPointer - 1] = _globalIdPointersPerHash[hash];
+            _globalIdPointersPerHash[hash] = _globalIdLinkedListPointer - 2;
+        }
+
+        private uint Hash(string id)
+        {
+            // https://stackoverflow.com/questions/5154970/how-do-i-create-a-hashcode-in-net-c-for-a-string-that-is-safe-to-store-in-a
+            unchecked
+            {
+                uint hash = 23;
+                foreach (var c in id)
+                {
+                    hash = hash * 31 + c;
+                }
+
+                return (uint) (hash % _globalIdHashSize);
+            }
+        }
+
+        private void AddDepartureIndex(uint internalId)
+        {
+            // determine window.
+            var departure = GetConnectionDeparture(internalId);
+            var window = (uint) Math.Floor(DateTimeExtensions.FromUnixTime(departure).TimeOfDay.TotalSeconds /
+                                                  _windowSizeInSeconds);
+
+            var nextEmpty = uint.MaxValue;
+            var windowPointer = _departureWindowPointers[window * 2 + 0];
+            if (_departureWindowPointers[window * 2 + 0] == NoData)
+            {
+                // add a new window.
+                nextEmpty = _departurePointer;
+                _departurePointer += 1;
+
+                // update the window.
+                _departureWindowPointers[window * 2 + 0] = nextEmpty;
+                _departureWindowPointers[window * 2 + 1] = 1;
+            }
+            else
+            {
+                // there is already data in the window.
+                var windowSize = _departureWindowPointers[window * 2 + 1];
+                if ((windowSize & (windowSize - 1)) == 0)
+                {
+                    // power of 2, time to increase the window capacity.
+                    // allocate new space.
+                    var newWindowPointer = _departurePointer;
+                    _departurePointer += windowSize * 2;
+
+                    // copy over data.
+                    while (_departurePointers.Length <= _departurePointer)
+                    {
+                        _departurePointers.Resize(_departurePointers.Length + 1024);
+                    }
+
+                    for (var c = 0; c < windowSize; c++)
+                    {
+                        _departurePointers[newWindowPointer + c] =
+                            _departurePointers[windowPointer + c];
+                    }
+
+                    windowPointer = newWindowPointer;
+                    _departureWindowPointers[window * 2 + 0] = newWindowPointer;
+                }
+
+                // increase size.
+                _departureWindowPointers[window * 2 + 1] = windowSize + 1;
+                nextEmpty = windowPointer + windowSize;
+            }
+
+            // set the data.
+            while (_departurePointers.Length <= nextEmpty)
+            {
+                _departurePointers.Resize(_departurePointers.Length + 1024);
+            }
+
+            _departurePointers[nextEmpty] = internalId;
+
+            // sort the window.
+            SortDepartureWindow(window);
+        }
+
+        private void SortDepartureWindow(uint window)
+        {
+            var windowPointer = _departureWindowPointers[window * 2 + 0];
+            var windowSize = _departureWindowPointers[window * 2 + 1];
+
+            QuickSort.Sort((i) => GetConnectionDeparture(_departurePointers[i]),
+                (i1, i2) =>
+                {
+                    var temp = _departurePointers[i1];
+                    _departurePointers[i1] = _departurePointers[i2];
+                    _departurePointers[i2] = temp;
+                }, windowPointer, windowPointer + windowSize - 1);
+        }
+
+        private void AddArrivalIndex(uint internalId)
+        {
+            // determine window.
+            var arrival = GetConnectionArrival(internalId);
+            var window = (uint) Math.Floor(DateTimeExtensions.FromUnixTime(arrival).TimeOfDay.TotalSeconds /
+                                                  _windowSizeInSeconds);
+
+            var nextEmpty = uint.MaxValue;
+            var windowPointer = _arrivalWindowPointers[window * 2 + 0];
+            if (_arrivalWindowPointers[window * 2 + 0] == NoData)
+            {
+                // add a new window.
+                nextEmpty = _arrivalPointer;
+                _arrivalPointer += 1;
+
+                // update the window.
+                _arrivalWindowPointers[window * 2 + 0] = nextEmpty;
+                _arrivalWindowPointers[window * 2 + 1] = 1;
+            }
+            else
+            {
+                // there is already data in the window.
+                var windowSize = _arrivalWindowPointers[window * 2 + 1];
+                if ((windowSize & (windowSize - 1)) == 0)
+                {
+                    // power of 2, time to increase the window capacity.
+                    // allocate new space.
+                    var newWindowPointer = _arrivalPointer;
+                    _arrivalPointer += windowSize * 2;
+
+                    // copy over data.
+                    while (_arrivalPointers.Length <= _arrivalPointer)
+                    {
+                        _arrivalPointers.Resize(_arrivalPointers.Length + 1024);
+                    }
+
+                    for (var c = 0; c < windowSize; c++)
+                    {
+                        _arrivalPointers[newWindowPointer + c] =
+                            _arrivalPointers[windowPointer + c];
+                    }
+
+                    windowPointer = newWindowPointer;
+                    _arrivalWindowPointers[window * 2 + 0] = newWindowPointer;
+                }
+
+                // increase size.
+                _arrivalWindowPointers[window * 2 + 1] = windowSize + 1;
+                nextEmpty = windowPointer + windowSize;
+            }
+
+            // set the data.
+            while (_arrivalPointers.Length <= nextEmpty)
+            {
+                _arrivalPointers.Resize(_arrivalPointers.Length + 1024);
+            }
+
+            _arrivalPointers[nextEmpty] = internalId;
+
+            // sort the window.
+            SortArrivalWindow(window);
+        }
+
+        private void SortArrivalWindow(uint window)
+        {
+            var windowPointer = _arrivalWindowPointers[window * 2 + 0];
+            var windowSize = _arrivalWindowPointers[window * 2 + 1];
+
+            QuickSort.Sort((i) => GetConnectionArrival(_arrivalPointers[i]),
+                (i1, i2) =>
+                {
+                    var temp = _arrivalPointers[i1];
+                    _arrivalPointers[i1] = _arrivalPointers[i2];
+                    _arrivalPointers[i2] = temp;
+                }, windowPointer, windowPointer + windowSize - 1);
+        }
+
+        /// <summary>
+        /// Gets a reader.
+        /// </summary>
+        /// <returns></returns>
+        internal ConnectionsDbReader GetReader()
+        {
+            return new ConnectionsDbReader(this);
+        }
+
+        /// <summary>
+        /// A connections DB reader is an object which allows accessing properties of a single connection contained in the DB
+        /// </summary>
+        public class ConnectionsDbReader : IConnection
+        {
+            private readonly ConnectionsDb _db;
+
+            internal ConnectionsDbReader(ConnectionsDb db)
+            {
+                _db = db;
+            }
+
+            private uint _internalId;
+            private (uint localTileId, uint localId) _stop1;
+            private (uint localTileId, uint localId) _stop2;
+            private ulong _arrivalLocation, _departureLocation;
+            private Time _departureTime, _arrivalTime;
+            private ushort _travelTime;
+
+            /// <summary>
+            /// Gets the global id.
+            /// </summary>
+            public string GlobalId => _db._globalIds[_internalId];
+
+            /// <summary>
+            /// Gets the trip id.
+            /// </summary>
+            public uint TripId => _db._tripIds[_internalId];
+
+            /// <summary>
+            /// Gets the first stop.
+            /// </summary>
+            public (uint localTileId, uint localId) Stop1 => _stop1;
+
+            /// <summary>
+            /// Gets the second stop.
+            /// </summary>
+            public (uint localTileId, uint localId) Stop2 => _stop2;
+
+            /// <summary>
+            /// Gets the departure time.
+            /// </summary>
+            public Time DepartureTime => _departureTime;
+
+            /// <summary>
+            /// Gets the travel time.
+            /// </summary>
+            public ushort TravelTime => _travelTime;
+
+            public Time ArrivalTime => _arrivalTime;
+
+            public uint CurrentId => _internalId;
+            public uint Id => _internalId;
+            public ulong ArrivalLocation => _arrivalLocation;
+            public ulong DepartureLocation => _departureLocation;
+
+
+            /// <summary>
+            /// Moves this reader to the connection with the given internal id.
+            /// </summary>
+            /// <param name="internalId">The internal id.</param>
+            /// <returns>True if the connection was found and there is data.</returns>
+            public bool MoveTo(uint internalId)
+            {
+                var details = _db.GetConnection(internalId);
+                if (details.departureLocation.localTileId == uint.MaxValue)
+                {
+                    // no data.
+                    return false;
+                }
+
+                _internalId = internalId;
+                _stop1 = details.departureLocation;
+                _stop2 = details.arrivalLocation;
+                _departureTime = details.departureTime;
+                _travelTime = details.travelTime;
+                _arrivalTime = details.departureTime + details.travelTime;
+
+                _departureLocation = (ulong) details.departureLocation.localTileId * uint.MaxValue +
+                                     details.departureLocation.localId;
+                _arrivalLocation = (ulong) details.arrivalLocation.localTileId * uint.MaxValue +
+                                   details.arrivalLocation.localId;
+                return true;
+            }
+
+            /// <summary>
+            /// Moves this reader to the connection with the given global id.
+            /// </summary>
+            /// <param name="globalId">The global id.</param>
+            /// <returns>True if the connection was found and there is data.</returns>
+            public bool MoveTo(string globalId)
+            {
+                var hash = _db.Hash(globalId);
+                var pointer = _db._globalIdPointersPerHash[hash];
+                while (pointer != NoData)
+                {
+                    var internalId = _db._globalIdLinkedList[pointer + 0];
+
+                    if (MoveTo(internalId))
+                    {
+                        var potentialMatch = GlobalId;
+                        if (potentialMatch == globalId)
+                        {
+                            return true;
+                        }
+                    }
+
+                    pointer = _db._globalIdLinkedList[pointer + 2];
+                }
+
+                return false;
+            }
+        }
+
+        /// <summary>
+        /// Gets an enumerator enumerating connections sorted by their departure time.
+        /// </summary>
+        /// <returns>The departure enumerator.</returns>
+        public DepartureEnumerator GetDepartureEnumerator()
+        {
+            return new DepartureEnumerator(this);
+        }
+
+        /// <summary>
+        /// A enumerator by departure.
+        /// </summary>
+        public class DepartureEnumerator : IConnection
+        {
+            private readonly ConnectionsDb _db;
+            private readonly ConnectionsDbReader _reader;
+
+            internal DepartureEnumerator(ConnectionsDb db)
+            {
+                _db = db;
+
+                _reader = _db.GetReader();
+                _date = _db._earliestDate;
+            }
+
+            private uint _window = uint.MaxValue;
+            private uint _windowPosition = uint.MaxValue;
+            private uint _windowPointer = uint.MaxValue;
+            private uint _windowSize = uint.MaxValue;
+            private uint _date;
+
+            /// <summary>
+            /// Resets the enumerator.
+            /// </summary>
+            public void Reset()
+            {
+                this.ResetIgnoreDate();
+                _date = _db._earliestDate;
+            }
+
+            /// <summary>
+            /// Resets the enumerator.
+            /// </summary>
+            private void ResetIgnoreDate()
+            {
+                _window = uint.MaxValue;
+                _windowPosition = uint.MaxValue;
+                _windowSize = uint.MaxValue;
+            }
+
+            /// <summary>
+            /// Moves to the next connection.
+            /// </summary>
+            /// <returns></returns>
+            public bool MoveNext()
+            {
+                if (_date == uint.MaxValue) return false;
+
+                while (true)
+                {
+                    if (!this.MoveNextIgnoreDate())
+                    { 
+                        // move to next date. 
+                        _date = (uint)DateTimeExtensions.AddDay(_date);
+                        if (_date > _db._latestDate)
+                        {
+                            return false;
+                        }
+                        
+                        // reset enumerator.
+                        this.ResetIgnoreDate();
+                    }
+                    else
+                    {
+                        if (_date == DateTimeExtensions.ExtractDate(_reader.DepartureTime))
+                        {
+                            return true;
+                        }
+                    }
+                }
+            }
+
+            /// <summary>
+            /// Moves this enumerator to the next connection ignoring the data component.
+            /// </summary>
+            /// <returns></returns>
+            private bool MoveNextIgnoreDate()
+            {
+                if (_window == uint.MaxValue)
+                {
+                    // no data, find first window with data.
+                    for (uint w = 0; w < _db._departureWindowPointers.Length / 2; w++)
+                    {
+                        var windowSize = _db._departureWindowPointers[w * 2 + 1];
+                        if (windowSize <= 0) continue;
+
+                        _window = w;
+                        _windowSize = windowSize;
+                        break;
+                    }
+
+                    if (_window == uint.MaxValue)
+                    {
+                        // no window with data found.
+                        return false;
+                    }
+
+                    // window changed.
+                    _windowPointer = _db._departureWindowPointers[_window * 2 + 0];
+                    _windowPosition = 0;
+                }
+                else
+                {
+                    // there is an active window, try to move to the next window.
+                    if (_windowPosition + 1 >= _windowSize)
+                    {
+                        // move to next window.
+                        var w = _window + 1;
+                        _window = uint.MaxValue;
+                        for (; w < _db._departureWindowPointers.Length / 2; w++)
+                        {
+                            var windowSize = _db._departureWindowPointers[w * 2 + 1];
+                            if (windowSize <= 0) continue;
+
+                            _window = w;
+                            _windowSize = windowSize;
+                            break;
+                        }
+
+                        if (_window == uint.MaxValue)
+                        {
+                            // no more windows with data found.
+                            return false;
+                        }
+
+                        // window changed.
+                        _windowPointer = _db._departureWindowPointers[_window * 2 + 0];
+                        _windowPosition = 0;
+                    }
+                    else
+                    {
+                        // move to the next connection.
+                        _windowPosition++;
+                    }
+                }
+
+                // move the reader to the correct location.
+                _reader.MoveTo(_db._departurePointers[_windowPointer + _windowPosition]);
+
+                return true;
+            }
+
+            /// <summary>
+            /// Gets the first stop.
+            /// </summary>
+            // ReSharper disable once UnusedMember.Global
+            public (uint localTileId, uint localId) DepartureStop => _reader.Stop1;
+
+            /// <summary>
+            /// Gets the second stop.
+            /// </summary>
+            // ReSharper disable once UnusedMember.Global
+            public (uint localTileId, uint localId) ArrivalStop => _reader.Stop2;
+
+            public LocId ArrivalLocation => _reader.ArrivalLocation;
+            public LocId DepartureLocation => _reader.DepartureLocation;
+
+            /// <summary>
+            /// Gets the departure time.
+            /// </summary>
+            public Time DepartureTime => _reader.DepartureTime;
+
+            /// <summary>
+            /// Gets the travel time.
+            /// </summary>
+            public ushort TravelTime => _reader.TravelTime;
+
+            public uint Id => _reader.CurrentId;
+            public Time ArrivalTime => _reader.ArrivalTime;
+
+            /// <summary>
+            /// Gets the global id.
+            /// </summary>
+            public string GlobalId => _reader.GlobalId;
+
+            /// <summary>
+            /// Gets the trip id.
+            /// </summary>
+            public uint TripId => _reader.TripId;
+        }
+
+        /// <summary>
+        /// Gets an enumerator enumerating connections sorted by their arrival time.
+        /// </summary>
+        /// <returns>The arrival enumerator.</returns>
+        public ArrivalEnumerator GetArrivalEnumerator()
+        {
+            return new ArrivalEnumerator(this);
+        }
+
+        /// <summary>
+        /// A enumerator by arrival.
+        /// </summary>
+        public class ArrivalEnumerator : IConnection
+        {
+            private readonly ConnectionsDb _db;
+            private readonly ConnectionsDbReader _reader;
+
+            internal ArrivalEnumerator(ConnectionsDb db)
+            {
+                _db = db;
+
+                _reader = _db.GetReader();
+                _date = _db._earliestDate;
+            }
+
+            private uint _window = uint.MaxValue;
+            private uint _windowPosition = uint.MaxValue;
+            private uint _windowPointer = uint.MaxValue;
+            private uint _windowSize = uint.MaxValue;
+            private uint _date;
+
+            /// <summary>
+            /// Resets the enumerator.
+            /// </summary>
+            public void Reset()
+            {
+                this.ResetIgnoreDate();
+                _date = _db._earliestDate;
+            }
+
+            /// <summary>
+            /// Resets the enumerator but not the date component.
+            /// </summary>
+            private void ResetIgnoreDate()
+            {
+                _window = uint.MaxValue;
+                _windowPosition = uint.MaxValue;
+                _windowSize = uint.MaxValue;
+            }
+
+            /// <summary>
+            /// Moves this enumerator to the next connection.
+            /// </summary>
+            /// <returns></returns>
+            public bool MoveNext()
+            {
+                if (_date == uint.MaxValue) return false;
+
+                while (true)
+                {
+                    if (!this.MoveNextIgnoreDate())
+                    { 
+                        // move to next date. 
+                        _date = (uint)DateTimeExtensions.AddDay(_date);
+                        if (_date > _db._latestDate)
+                        {
+                            return false;
+                        }
+                        
+                        // reset enumerator.
+                        this.ResetIgnoreDate();
+                    }
+                    else
+                    {
+                        if (_date == DateTimeExtensions.ExtractDate(_reader.DepartureTime))
+                        {
+                            return true;
+                        }
+                    }
+                }
+            }
+            
+            /// <summary>
+            /// Moves this enumerator to the next connection ignore the date component.
+            /// </summary>
+            /// <returns></returns>
+            private bool MoveNextIgnoreDate()
+            {
+                if (_window == uint.MaxValue)
+                {
+                    // no data, find first window with data.
+                    for (uint w = 0; w < _db._arrivalWindowPointers.Length / 2; w++)
+                    {
+                        var windowSize = _db._arrivalWindowPointers[w * 2 + 1];
+                        if (windowSize <= 0) continue;
+
+                        _window = w;
+                        _windowSize = windowSize;
+                        break;
+                    }
+
+                    if (_window == uint.MaxValue)
+                    {
+                        // no window with data found.
+                        return false;
+                    }
+
+                    // window changed.
+                    _windowPointer = _db._arrivalWindowPointers[_window * 2 + 0];
+                    _windowPosition = 0;
+                }
+                else
+                {
+                    // there is an active window, try to move to the next window.
+                    if (_windowPosition + 1 >= _windowSize)
+                    {
+                        // move to next window.
+                        var w = _window + 1;
+                        _window = uint.MaxValue;
+                        for (; w < _db._arrivalWindowPointers.Length / 2; w++)
+                        {
+                            var windowSize = _db._arrivalWindowPointers[w * 2 + 1];
+                            if (windowSize <= 0) continue;
+
+                            _window = w;
+                            _windowSize = windowSize;
+                            break;
+                        }
+
+                        if (_window == uint.MaxValue)
+                        {
+                            // no more windows with data found.
+                            return false;
+                        }
+
+                        // window changed.
+                        _windowPointer = _db._arrivalWindowPointers[_window * 2 + 0];
+                        _windowPosition = 0;
+                    }
+                    else
+                    {
+                        // move to the next connection.
+                        _windowPosition++;
+                    }
+                }
+
+                // move the reader to the correct location.
+                _reader.MoveTo(_db._arrivalPointers[_windowPointer + _windowPosition]);
+
+                return true;
+            }
+
+            /// <summary>
+            /// Gets the first stop.
+            /// </summary>
+            public (uint localTileId, uint localId) Stop1 => _reader.Stop1;
+
+            /// <summary>
+            /// Gets the second stop.
+            /// </summary>
+            public (uint localTileId, uint localId) Stop2 => _reader.Stop2;
+
+            /// <summary>
+            /// Gets the departure time.
+            /// </summary>
+            public Time DepartureTime => _reader.DepartureTime;
+
+            public Time ArrivalTime => _reader.ArrivalTime;
+
+            /// <summary>
+            /// Gets the travel time.
+            /// </summary>
+            public ushort TravelTime => _reader.TravelTime;
+
+            /// <summary>
+            /// Gets the global id.
+            /// </summary>
+            public string GlobalId => _reader.GlobalId;
+
+            /// <summary>
+            /// Gets the trip id.
+            /// </summary>
+            public uint TripId => _reader.TripId;
+
+            public ulong ArrivalLocation => _reader.ArrivalLocation;
+            public ulong DepartureLocation => _reader.DepartureLocation;
+
+            public uint Id => _reader.CurrentId;
+        }
+    }
 }