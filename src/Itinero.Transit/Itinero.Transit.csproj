--- conflicted
+++ resolved
@@ -1,13 +1,8 @@
 ﻿<Project Sdk="Microsoft.NET.Sdk">
   <PropertyGroup>
     <title>Itinero.Transit</title>
-<<<<<<< HEAD
-    <VersionPrefix>0.0.5-alpha</VersionPrefix>
-    <AssemblyName>Itinero.Transit</AssemblyName>
-=======
-    <VersionPrefix>0.0.7</VersionPrefix>
+    <VersionPrefix>0.0.7-alpha</VersionPrefix>
     <AssemblyName>itinero-transit</AssemblyName>
->>>>>>> 27195e52
     <Description>An library implementing Connection Scan Algorithm for routing of Public Transport networks, based on Linked Data</Description>
     <Summary>This package provides an implementation for intermodal routing via Public Transport networks. It allows station-to-station routing within one operator, or allows transfers between operators by walking between them. The feed of the operators should be published in a Linked-Connections ontology, as published on linkedconnections.org .</Summary>
     <ReleaseNotes>Dev version with fixed caching</ReleaseNotes>
@@ -21,17 +16,9 @@
     <GenerateAssemblyConfigurationAttribute>false</GenerateAssemblyConfigurationAttribute>
     <GenerateAssemblyCompanyAttribute>false</GenerateAssemblyCompanyAttribute>
     <GenerateAssemblyProductAttribute>false</GenerateAssemblyProductAttribute>
-<<<<<<< HEAD
-=======
     <GeneratePackageOnBuild>true</GeneratePackageOnBuild>
->>>>>>> 27195e52
     <TargetFramework>netstandard2.0</TargetFramework>
   </PropertyGroup>
-
-  <ItemGroup>
-<<<<<<< HEAD
-    <PackageReference Include="Reminiscence" Version="1.2.0-pre08" />
-  </ItemGroup>
 
   <ItemGroup>
     <Folder Include="Algorithms\CSA" />
@@ -40,7 +27,7 @@
 
   <ItemGroup>
     <None Remove="Itinero.Transit.csproj.DotSettings" />
-=======
+    <PackageReference Include="Reminiscence" Version="1.2.0-pre08" />
     <PackageReference Include="CacheCow.Client" Version="2.4.2" />
     <PackageReference Include="CacheCow.Client.FileStore" Version="2.4.2" />
     <PackageReference Include="Itinero" Version="1.4.0-pre89" />
@@ -50,6 +37,5 @@
     <PackageReference Include="Serilog" Version="2.7.2-dev-01033" />
     <PackageReference Include="Serilog.Sinks.Console" Version="3.1.2-dev-00779" />
     <PackageReference Include="Serilog.Sinks.File" Version="4.0.1-dev-00801" />
->>>>>>> 27195e52
   </ItemGroup>
 </Project>