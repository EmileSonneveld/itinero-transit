--- conflicted
+++ resolved
@@ -40,11 +40,7 @@
         ///  <param name="routerDb">The router db to use.</param>
         ///  <param name="searchDistance">The maximum distance that the traveller takes this route</param>
         ///  <param name="profile">The vehicle profile, default is pedestrian.</param>
-<<<<<<< HEAD
-        public OsmTransferGenerator(float searchDistance = 1000,
-=======
         public OsmTransferGenerator(RouterDb routerDb, float searchDistance = 1000,
->>>>>>> 7eccc3cc
             Profile profile = null)
         {
             _routerDb = routerDb ?? throw new ArgumentNullException(nameof(routerDb));
@@ -124,12 +120,8 @@
 
                 if (route.IsError)
                 {
-<<<<<<< HEAD
-                    Log.Warning($"Could not calculate route: isError {route.ErrorMessage}. Route from {from} to {to}");
-=======
-                    errorMessage = $"Could not calculate route: got error {route.ErrorMessage} ";
+                    errorMessage = $"Could not calculate route from {from} to {to}: got {route.ErrorMessage}";
                     Log.Warning(errorMessage);
->>>>>>> 7eccc3cc
                     return null;
                 }
 
