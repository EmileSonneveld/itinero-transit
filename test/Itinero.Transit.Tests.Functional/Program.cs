--- conflicted
+++ resolved
@@ -33,21 +33,13 @@
             EnableLogging();
 
             var devTestsOnly = args.Length == 0 || !args[0].Equals("--full-test-suite");
-            
+
             // do some local caching.
             TileParser.DownloadFunc = TilesDownloadHelper.Download;
 
             if (devTestsOnly)
             {
-<<<<<<< HEAD
-              //  return;
-=======
-                //new Itinero2RoutingTest().Run();
-                
-                var t = new MixedDestinationTest();
-                t.Run();
-                return;
->>>>>>> 6e5f28c0
+                //  return;
             }
 
 
@@ -118,12 +110,11 @@
             new NoDuplicationTest().Run();
 
             new CachingTest().Run(true);
-
-<<<<<<< HEAD
-            // TODO RE-ENABLE  new Itinero2RoutingTest().Run();
-=======
+                <<<<<<< HEAD
+                // TODO RE-ENABLE  new Itinero2RoutingTest().Run();
+                ====== =
             new Itinero2RoutingTest().Run();
->>>>>>> 6e5f28c0
+                >>>>>>> 6e5f 28c0ad9b2cb1b880d9cb3f92cb39b0d079fe
         }
 
         public static void SlowTests()
