--- conflicted
+++ resolved
@@ -47,15 +47,6 @@
 
             for (int i = 0; i < tests.Count; i++)
             {
-<<<<<<< HEAD
-                departureEnumerator.Reset();
-                while (departureEnumerator.MoveNext())
-                {
-                    //var departureDate = DateTimeExtensions.FromUnixTime(departureEnumerator.DepartureTime);
-                    //Log.Information($"Connection {departureEnumerator.GlobalId}: @{departureDate} ({departureEnumerator.TravelTime}s [{departureEnumerator.DepartureStop} -> {departureEnumerator.ArrivalStop}])");
-                    tt += departureEnumerator.TravelTime;
-                    ce++;
-=======
                 Log.Information($"{i + 1}/{tests.Count}: Running {tests[i].GetType().Name}");
 
                 var start = DateTime.Now;
@@ -64,7 +55,6 @@
                     tests[i].Test();
 
                     Log.Information($"{i + 1}/{tests.Count}: [OK]");
->>>>>>> cf7c07b1
                 }
                 catch (Exception e)
                 {
