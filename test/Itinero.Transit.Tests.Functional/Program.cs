﻿using System;
using System.Collections.Generic;
using System.IO;
<<<<<<< HEAD
=======
using Itinero.Data.Graphs.Coders;
using Itinero.IO.Osm.Tiles;
using Itinero.IO.Osm.Tiles.Parsers;
>>>>>>> 7eccc3cc
using Itinero.Transit.Data;
using Itinero.Transit.Logging;
using Itinero.Transit.Tests.Functional.Algorithms;
using Itinero.Transit.Tests.Functional.Algorithms.Search;
using Itinero.Transit.Tests.Functional.Data;
using Itinero.Transit.Tests.Functional.FullStack;
using Itinero.Transit.Tests.Functional.IO;
using Itinero.Transit.Tests.Functional.IO.LC;
using Itinero.Transit.Tests.Functional.IO.LC.Synchronization;
using Itinero.Transit.Tests.Functional.IO.OSM;
using Itinero.Transit.Tests.Functional.Staging;
using Serilog;
using Serilog.Events;
using Serilog.Formatting.Json;
using Log = Serilog.Log;

// ReSharper disable InconsistentNaming

// ReSharper disable UnusedMember.Local

// ReSharper disable PossibleMultipleEnumeration

namespace Itinero.Transit.Tests.Functional
{
    public static class Program
    {
        public static void Main(string[] args)
        {
            EnableLogging();

            Log.Information("Starting the functional tests...");
            var devTestsOnly = args.Length == 0 ||
                               !new List<string> {"--full-test-suite", "--full", "--test"}.Contains(args[0].ToLower());
            
            // use one router db globally.
            RouterDbStaging.Setup();


            // do some local caching.
            if (devTestsOnly)
            {
<<<<<<< HEAD
                //  return;
=======
                new Itinero2RoutingTest().Run();
                return;
>>>>>>> 7eccc3cc
            }

            // These are all the tests, and will be run in full on the build server
            // Tests for devving are below this block
            LocalTests();
            try
            {
                InternetTests();
                SlowTests();
            }
            catch (OperationCanceledException)
            {
                Log.Warning("Some website is down... Skipping internet tests");
            }
            catch (ArgumentException e)
            {
                if (!(e.InnerException is OperationCanceledException))
                {
                    throw;
                }

                Log.Warning("Some website is down... Skipping internet tests");
            }
        }


        private static void LocalTests()
        {
            new FullStackTest().Run();
            var nmbs = TransitDb.ReadFrom(TestAllAlgorithms._nmbs, 0);
            new ConnectionsDbDepartureEnumeratorTest().Run(nmbs);
            var db = new TestAllAlgorithms().ExecuteDefault();
            var wvl = TransitDb.ReadFrom(TestAllAlgorithms._delijnWvl, 1);

            new StopEnumerationTest().Run(new List<TransitDb>()
            {
                nmbs, wvl
            });

            new TripHeadsignTest().Run(db);

            TestClosestStopsAndRouting(db);
            Log.Information("Running NoDuplicationTest");

            new DelayTest().Run(true);

            Log.Information("Running single TransitDb tests");
            new TestAllAlgorithms().ExecuteDefault();
            Log.Information("Running multi TransitDb tests");

            new MixedDestinationTest().Run();
            
            new TestAllAlgorithms().ExecuteMultiModal();
        }

        public static void InternetTests()
        {
            foreach (var r in OsmTest.TestRelations)
            {
                var t = new OsmTest();
                t.Run(r);
            }

            new OsmRouteTest().Run();

            new InitialSynchronizationTest().Run();

            new NoDuplicationTest().Run();

            new CachingTest().Run(true);
            new Itinero2RoutingTest().Run();
        }

        public static void SlowTests()
        {
            new MultipleLoadTest().Run();

            // This tests starts a timer which reloads a lot
            new TestAutoUpdating().Run();
        }


        private static void TestClosestStopsAndRouting(TransitDb db)
        {
            StopSearchTest.Default.RunPerformance((db, 4.336209297180176,
                50.83567623496864, 1000));
            StopSearchTest.Default.RunPerformance((db, 4.436824321746825,
                50.41119778957908, 1000));
            StopSearchTest.Default.RunPerformance((db, 3.329758644104004,
                50.99052927907061, 1000));
        }


        private static void EnableLogging()
        {
            var date = DateTime.Now.ToString("yyyy-MM-dd HH:mm:ss");
            var logFile = Path.Combine("logs", $"log-{date}.txt");
            Log.Logger = new LoggerConfiguration()
                .MinimumLevel.Debug()
                .MinimumLevel.Override("Microsoft", LogEventLevel.Information)
                .Enrich.FromLogContext()
                .WriteTo.File(new JsonFormatter(), logFile)
                .WriteTo.Console()
                .CreateLogger();
#if DEBUG
            var loggingBlacklist = new HashSet<string>();
#else
            var loggingBlacklist = new HashSet<string>();
#endif
            Logger.LogAction = (o, level, message, parameters) =>
            {
                if (loggingBlacklist.Contains(o))
                {
                    return;
                }

                if (!string.IsNullOrEmpty(o))
                {
                    message = $"[{o}] {message}";
                }

                if (level == TraceEventType.Verbose.ToString().ToLower())
                {
                    Log.Debug(message);
                }
                else if (level == TraceEventType.Information.ToString().ToLower())
                {
                    Log.Information(message);
                }
                else if (level == TraceEventType.Warning.ToString().ToLower())
                {
                    Log.Warning(message);
                }
                else if (level == TraceEventType.Critical.ToString().ToLower())
                {
                    Log.Fatal(message);
                }
                else if (level == TraceEventType.Error.ToString().ToLower())
                {
                    Log.Error(message);
                }
                else
                {
                    Log.Debug(message);
                }
            };
        }
    }
}<|MERGE_RESOLUTION|>--- conflicted
+++ resolved
@@ -1,12 +1,6 @@
 ﻿using System;
 using System.Collections.Generic;
 using System.IO;
-<<<<<<< HEAD
-=======
-using Itinero.Data.Graphs.Coders;
-using Itinero.IO.Osm.Tiles;
-using Itinero.IO.Osm.Tiles.Parsers;
->>>>>>> 7eccc3cc
 using Itinero.Transit.Data;
 using Itinero.Transit.Logging;
 using Itinero.Transit.Tests.Functional.Algorithms;
@@ -48,12 +42,7 @@
             // do some local caching.
             if (devTestsOnly)
             {
-<<<<<<< HEAD
                 //  return;
-=======
-                new Itinero2RoutingTest().Run();
-                return;
->>>>>>> 7eccc3cc
             }
 
             // These are all the tests, and will be run in full on the build server
