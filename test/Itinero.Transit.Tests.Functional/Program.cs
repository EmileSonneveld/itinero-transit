﻿using System;
using System.Collections.Generic;
using System.IO;
using Itinero.Transit.Data;
using Itinero.Transit.Tests.Functional.Algorithms.CSA;
using Itinero.Transit.Tests.Functional.Algorithms.Search;
using Itinero.Transit.Tests.Functional.Data;
using Serilog;
using Serilog.Events;
using Serilog.Formatting.Json;

// ReSharper disable UnusedMember.Local

// ReSharper disable PossibleMultipleEnumeration

namespace Itinero.Transit.Tests.Functional
{
    public static class Program
    {
        private const string Gent = "http://irail.be/stations/NMBS/008892007";
        private const string Brugge = "http://irail.be/stations/NMBS/008891009";
        private const string Poperinge = "http://irail.be/stations/NMBS/008896735";
        private const string Vielsalm = "http://irail.be/stations/NMBS/008845146";
        private const string BrusselZuid = "http://irail.be/stations/NMBS/008814001";
        private const string Kortrijk = "http://irail.be/stations/NMBS/008896008";


        private static int _nrOfRuns = 1;

        private static readonly List<DefaultFunctionalTest> AllTests =
            new List<DefaultFunctionalTest>
            {
                EarliestConnectionScanTest.Default,
                LatestConnectionScanTest.Default,
                ProfiledConnectionScanTest.Default,
                EasPcsComparison.Default,
                EasLasComparison.Default
            };

<<<<<<< HEAD
        private static readonly Dictionary<string, DefaultFunctionalTest> _allTestsNamed =
=======

        private static readonly Dictionary<string, DefaultFunctionalTest> AllTestsNamed =
>>>>>>> f1011cd2
            new Dictionary<string, DefaultFunctionalTest>
            {
                {"eas", EarliestConnectionScanTest.Default},
                {"las", LatestConnectionScanTest.Default},
                {"pcs", ProfiledConnectionScanTest.Default},
                {"easpcs", EasPcsComparison.Default},
                {"easlas", EasLasComparison.Default}
            };

        public static void Main(string[] args)
        {
            var tests = AllTests;
            if (args.Length > 0)
            {
                _nrOfRuns = int.Parse(args[0]);
            }

            if (args.Length > 1)
            {
                tests = new List<DefaultFunctionalTest>();
                for (int i = 1; i < args.Length; i++)
                {
                    var testName = args[i];
                    if (!AllTestsNamed.ContainsKey(testName))
                    {    
                        var keys = "";
                        foreach (var k in AllTestsNamed.Keys)
                        {
                            keys += k + ", ";
                        }
                        throw new ArgumentException($"No test named {testName} found. Try one (or more) of the following as argument: {keys}");
                    }

                    tests.Add(AllTestsNamed[testName]);
                }
            }

            EnableLogging();
            Log.Information("Starting the Functional Tests...");
            Log.Information("If you get a deserialization-exception: clear the cache");

            var date = DateTime.Now.Date; // LOCAL TIMES! //
            // test loading a connections db
            var db = IO.LC.LoadConnectionsTest.Default.Run((date.Date, new TimeSpan(1, 0, 0, 0)));
            ConnectionsDbDepartureEnumeratorTest.Default.Run(db.connections);
            TestClosestStopsAndRouting(db);

            TripHeadsignTest.Default.Run((db.connections, db.trips));

            var inputs = new List<(ConnectionsDb, StopsDb, string, string, DateTime, DateTime)>
            {
                (db.connections, db.stops, Brugge,
                    Gent,
                    date.Date.AddHours(10),
                    date.Date.AddHours(12)),
                (db.connections, db.stops, Brugge,
                    Poperinge,
                    date.Date.AddHours(10),
                    date.Date.AddHours(13)),
                (db.connections, db.stops, Brugge,
                    Kortrijk,
                    date.Date.AddHours(6),
                    date.Date.AddHours(20)),
                (db.connections, db.stops, Poperinge,
                    Vielsalm,
                    date.Date.AddHours(10),
                    date.Date.AddHours(18))
            };


            var failed = 0;
            var results = new Dictionary<string, int>();


            foreach (var t in tests)
            {
                var name = t.GetType().Name;
                results[name] = 0;
                foreach (var i in inputs)
                {
//                    try
//                    {
                        if (!t.RunPerformance(i, _nrOfRuns))
                        {
                            Log.Information($"{name} failed");
                            failed++;
                        }
                        else
                        {
                            results[name]++;
                        }
//                    }
//                    catch (Exception e)
//                    {
//                        failed++;
//                        Log.Error(e.Message);
//                        Log.Error(e.StackTrace);
//                    }
                }
            }

            foreach (var t in tests)
            {
                var name = t.GetType().Name;
                Log.Information($"{name}: {results[name]}/{inputs.Count}");
            }

            if (failed > 0)
            {
                throw new Exception("Some tests failed");
            }
        }

        private static void TestClosestStopsAndRouting((ConnectionsDb connections, StopsDb stops, TripsDb trips) db)
        {
            StopSearchTest.Default.RunPerformance((db.stops, 4.336209297180176,
                50.83567623496864, 1000), _nrOfRuns);
            StopSearchTest.Default.RunPerformance((db.stops, 4.436824321746825,
                50.41119778957908, 1000), _nrOfRuns);
            StopSearchTest.Default.RunPerformance((db.stops, 3.329758644104004,
                50.99052927907061, 1000), _nrOfRuns);
        }


        private static void EnableLogging()
        {
            var date = DateTime.Now.ToString("yyyy-MM-dd HH:mm:ss");
            var logFile = Path.Combine("logs", $"log-{date}.txt");
            Log.Logger = new LoggerConfiguration()
                .MinimumLevel.Debug()
                .MinimumLevel.Override("Microsoft", LogEventLevel.Information)
                .Enrich.FromLogContext()
                .WriteTo.File(new JsonFormatter(), logFile)
                .WriteTo.Console()
                .CreateLogger();

#if DEBUG
            var loggingBlacklist = new HashSet<string>();
#else
            var loggingBlacklist = new HashSet<string>();
#endif
            Logging.Logger.LogAction = (o, level, message, parameters) =>
            {
                if (loggingBlacklist.Contains(o))
                {
                    return;
                }

                if (level == Logging.TraceEventType.Verbose.ToString().ToLower())
                {
                    Log.Debug(string.Format("[{0}] {1} - {2}", o, level, message));
                }
                else if (level == Logging.TraceEventType.Information.ToString().ToLower())
                {
                    Log.Information(string.Format("[{0}] {1} - {2}", o, level, message));
                }
                else if (level == Logging.TraceEventType.Warning.ToString().ToLower())
                {
                    Log.Warning(string.Format("[{0}] {1} - {2}", o, level, message));
                }
                else if (level == Logging.TraceEventType.Critical.ToString().ToLower())
                {
                    Log.Fatal(string.Format("[{0}] {1} - {2}", o, level, message));
                }
                else if (level == Logging.TraceEventType.Error.ToString().ToLower())
                {
                    Log.Error(string.Format("[{0}] {1} - {2}", o, level, message));
                }
                else
                {
                    Log.Debug(string.Format("[{0}] {1} - {2}", o, level, message));
                }
            };
        }
    }
}<|MERGE_RESOLUTION|>--- conflicted
+++ resolved
@@ -37,12 +37,7 @@
                 EasLasComparison.Default
             };
 
-<<<<<<< HEAD
-        private static readonly Dictionary<string, DefaultFunctionalTest> _allTestsNamed =
-=======
-
         private static readonly Dictionary<string, DefaultFunctionalTest> AllTestsNamed =
->>>>>>> f1011cd2
             new Dictionary<string, DefaultFunctionalTest>
             {
                 {"eas", EarliestConnectionScanTest.Default},
