﻿using System;
using System.Collections.Generic;
using System.IO;
using System.Linq;
using Itinero.Transit.Belgium;
using Itinero.Transit.Tests.Functional.Staging;
using OsmSharp.Logging;
using Serilog;
using Serilog.Events;
using Serilog.Formatting.Json;

namespace Itinero.Transit.Tests.Functional
{
    class Program
    {
        private static void Main(string[] args)
        {
            EnableLogging();

            Log.Information("Starting");
            var deLijn = DeLijn.Profile("storage", "belgium.routerdb");
            // The only difference with the test above:
            deLijn.IntermodalStopSearchRadius = 0;
            var startTime = new DateTime(2018,11,26,16, 00,00);
            var endTime = new DateTime(2018,11,26,17, 00,00);
           
            var home = new Uri("https://www.openstreetmap.org/#map=19/51.21576/3.22048");
            var startLocation = OsmLocationMapping.Singleton.GetCoordinateFor(home);
            var starts = deLijn.WalkToCloseByStops(startTime, startLocation, 1000);

            var station = new Uri("https://www.openstreetmap.org/#map=18/51.19738/3.21830");
            var endLocation = OsmLocationMapping.Singleton.GetCoordinateFor(station);
            var ends = deLijn.WalkFromCloseByStops(endTime, endLocation, 1000);


            var pcs = new ProfiledConnectionScan<TransferStats>(
                starts, ends, startTime, endTime, deLijn);


            var journeys = pcs.CalculateJourneys();
            var found = 0;
            var stats = "";
            TransferStats stat = null;
            foreach (var key in journeys.Keys)
            {
                var journeysFromPtStop = journeys[key];
                foreach (var journey in journeysFromPtStop)
                {
                    Log.Information(journey.ToString(deLijn.LocationProvider));
                    stats += $"{deLijn.GetNameOf(new Uri(key))}: {journey.Stats}\n";
                }

                found += journeysFromPtStop.Count();
            }

            
<<<<<<< HEAD
=======
            // do staging, download & preprocess some data.
            var routerDb = BuildRouterDb.BuildOrLoad();
            
            // setup profile.
            var profile = Sncb.Profile("cache", BuildRouterDb.LocalBelgiumRouterDb);
            
            // specifiy the query data.
            var poperinge = new Uri("http://irail.be/stations/NMBS/008896735");
            var vielsalm = new Uri("http://irail.be/stations/NMBS/008845146");
            var startTime = new DateTime(2018, 11, 17, 10, 8, 00);
            var endTime = new DateTime(2018, 12, 17, 23, 0, 0);
>>>>>>> b22b899d
            
            
            Log.Information($"Got {found} profiles");
            Log.Information(stats);
        }

        private static void EnableLogging()
        {
            // initialize serilog.
            var date = DateTime.Now.ToString("yyyy-MM-dd HH:mm:ss");
            var logFile = Path.Combine("logs", $"log-{date}.txt");
            Log.Logger = new LoggerConfiguration()
                .MinimumLevel.Debug()
                .MinimumLevel.Override("Microsoft", LogEventLevel.Information)
                .Enrich.FromLogContext()
                .WriteTo.File(new JsonFormatter(), logFile)
                .WriteTo.Console()
                .CreateLogger();
            
            // link OsmSharp & Itinero logging to Serilog.
#if DEBUG
            var loggingBlacklist = new HashSet<string>();
#else
            var loggingBlacklist = new HashSet<string>();
#endif
            Logger.LogAction = (o, level, message, parameters) =>
            {
                if (loggingBlacklist.Contains(o))
                {
                    return;
                }
                if (level == TraceEventType.Verbose.ToString().ToLower())
                {
                    Log.Debug(string.Format("[{0}] {1} - {2}", o, level, message));
                }
                else if (level == TraceEventType.Information.ToString().ToLower())
                {
                    Log.Information(string.Format("[{0}] {1} - {2}", o, level, message));
                }
                else if (level == TraceEventType.Warning.ToString().ToLower())
                {
                    Log.Warning(string.Format("[{0}] {1} - {2}", o, level, message));
                }
                else if (level == TraceEventType.Critical.ToString().ToLower())
                {
                    Log.Fatal(string.Format("[{0}] {1} - {2}", o, level, message));
                }
                else if (level == TraceEventType.Error.ToString().ToLower())
                {
                    Log.Error(string.Format("[{0}] {1} - {2}", o, level, message));
                }
                else
                {
                    Log.Debug(string.Format("[{0}] {1} - {2}", o, level, message));
                }
            };
            Logging.Logger.LogAction = (o, level, message, parameters) =>
            {
                if (loggingBlacklist.Contains(o))
                {
                    return;
                }
                if (level == Logging.TraceEventType.Verbose.ToString().ToLower())
                {
                    Log.Debug(string.Format("[{0}] {1} - {2}", o, level, message));
                }
                else if (level == Logging.TraceEventType.Information.ToString().ToLower())
                {
                    Log.Information(string.Format("[{0}] {1} - {2}", o, level, message));
                }
                else if (level == Logging.TraceEventType.Warning.ToString().ToLower())
                {
                    Log.Warning(string.Format("[{0}] {1} - {2}", o, level, message));
                }
                else if (level == Logging.TraceEventType.Critical.ToString().ToLower())
                {
                    Log.Fatal(string.Format("[{0}] {1} - {2}", o, level, message));
                }
                else if (level == Logging.TraceEventType.Error.ToString().ToLower())
                {
                    Log.Error(string.Format("[{0}] {1} - {2}", o, level, message));
                }
                else
                {
                    Log.Debug(string.Format("[{0}] {1} - {2}", o, level, message));
                }
            };
        }
    }
}<|MERGE_RESOLUTION|>--- conflicted
+++ resolved
@@ -1,7 +1,6 @@
 ﻿using System;
 using System.Collections.Generic;
 using System.IO;
-using System.Linq;
 using Itinero.Transit.Belgium;
 using Itinero.Transit.Tests.Functional.Staging;
 using OsmSharp.Logging;
@@ -13,49 +12,11 @@
 {
     class Program
     {
-        private static void Main(string[] args)
+        
+        static void Main(string[] args)
         {
             EnableLogging();
-
-            Log.Information("Starting");
-            var deLijn = DeLijn.Profile("storage", "belgium.routerdb");
-            // The only difference with the test above:
-            deLijn.IntermodalStopSearchRadius = 0;
-            var startTime = new DateTime(2018,11,26,16, 00,00);
-            var endTime = new DateTime(2018,11,26,17, 00,00);
-           
-            var home = new Uri("https://www.openstreetmap.org/#map=19/51.21576/3.22048");
-            var startLocation = OsmLocationMapping.Singleton.GetCoordinateFor(home);
-            var starts = deLijn.WalkToCloseByStops(startTime, startLocation, 1000);
-
-            var station = new Uri("https://www.openstreetmap.org/#map=18/51.19738/3.21830");
-            var endLocation = OsmLocationMapping.Singleton.GetCoordinateFor(station);
-            var ends = deLijn.WalkFromCloseByStops(endTime, endLocation, 1000);
-
-
-            var pcs = new ProfiledConnectionScan<TransferStats>(
-                starts, ends, startTime, endTime, deLijn);
-
-
-            var journeys = pcs.CalculateJourneys();
-            var found = 0;
-            var stats = "";
-            TransferStats stat = null;
-            foreach (var key in journeys.Keys)
-            {
-                var journeysFromPtStop = journeys[key];
-                foreach (var journey in journeysFromPtStop)
-                {
-                    Log.Information(journey.ToString(deLijn.LocationProvider));
-                    stats += $"{deLijn.GetNameOf(new Uri(key))}: {journey.Stats}\n";
-                }
-
-                found += journeysFromPtStop.Count();
-            }
-
             
-<<<<<<< HEAD
-=======
             // do staging, download & preprocess some data.
             var routerDb = BuildRouterDb.BuildOrLoad();
             
@@ -67,11 +28,15 @@
             var vielsalm = new Uri("http://irail.be/stations/NMBS/008845146");
             var startTime = new DateTime(2018, 11, 17, 10, 8, 00);
             var endTime = new DateTime(2018, 12, 17, 23, 0, 0);
->>>>>>> b22b899d
             
+            // Initialize the algorimth
+            var eas = new EarliestConnectionScan<TransferStats>(
+                poperinge, vielsalm, startTime, endTime, 
+                profile);
+            var journey = eas.CalculateJourney();
             
-            Log.Information($"Got {found} profiles");
-            Log.Information(stats);
+            // Print the journey. Passing the profile means that human-unfriendly IDs can be replaced with names (e.g. 'Vielsalm' instead of 'https://irail.be/stations/12345')
+            Log.Information(journey.ToString(profile));
         }
 
         private static void EnableLogging()
