--- conflicted
+++ resolved
@@ -1,14 +1,10 @@
 ﻿using System;
 using System.Collections.Generic;
 using System.IO;
-<<<<<<< HEAD
-using System.Linq;
 using Itinero.Logging;
 using Itinero.Transit.Data;
 using Itinero.Transit.IO.LC;
 using Itinero.Transit.Tests.Functional.Performance;
-=======
->>>>>>> 27195e52
 using Itinero.Transit.Tests.Functional.Staging;
 using Serilog;
 using Serilog.Events;
@@ -28,13 +24,10 @@
         static void Main(string[] args)
         {
             EnableLogging();
-<<<<<<< HEAD
-=======
             Log.Information($"{args.Length} CLI params given");
             
             // do staging, download & preprocess some data.
             BuildRouterDb.BuildOrLoad();
->>>>>>> 27195e52
 
             // setup profile.
             var profile = Belgium.Sncb(new LocalStorage("cache"));
