--- conflicted
+++ resolved
@@ -4,7 +4,6 @@
 using Itinero.Transit.Data;
 using Itinero.Transit.Logging;
 using Itinero.Transit.Tests.Functional.Algorithms;
-using Itinero.Transit.Tests.Functional.Algorithms.CSA;
 using Itinero.Transit.Tests.Functional.Algorithms.Search;
 using Itinero.Transit.Tests.Functional.Data;
 using Itinero.Transit.Tests.Functional.IO;
@@ -35,12 +34,6 @@
 
             if (devTestsOnly)
             {
-<<<<<<< HEAD
-
-                new TestAllAlgorithms().ExecuteMultiModal();
-=======
-                new Itinero2RoutingTest().Run();
->>>>>>> 16a5f9e5
                 return;
             }
 
