--- conflicted
+++ resolved
@@ -13,17 +13,6 @@
         public static LatestConnectionScanTest Default => new LatestConnectionScanTest();
 
         protected override bool Execute(
-<<<<<<< HEAD
-            (ConnectionsDb connections, StopsDb stops, string departureStopId, string arrivalStopId, DateTime
-                departureTime,
-                DateTime arrivalTime) input)
-        {
-            var dbs = new Databases(
-                input.connections, input.stops,
-                new InternalTransferGenerator(),
-                new BirdsEyeInterWalkTransferGenerator(input.stops.GetReader()));
-            var p = new Profile<TransferStats>(dbs,
-=======
             (TransitDb transitDb, string departureStopId, string arrivalStopId, DateTime
                 departureTime, DateTime arrivalTime) input)
         {
@@ -31,7 +20,6 @@
             var p = new Profile<TransferStats>(latest,
                 new InternalTransferGenerator(), 
                 new BirdsEyeInterWalkTransferGenerator(latest.StopsDb.GetReader()), 
->>>>>>> 4036d36d
                 new TransferStats(), TransferStats.ProfileTransferCompare);
 
             // get departure and arrival stop ids.
