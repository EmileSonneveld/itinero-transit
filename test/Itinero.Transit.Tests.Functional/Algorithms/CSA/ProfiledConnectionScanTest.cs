using System;
using System.Collections.Generic;
using System.Linq;
using Itinero.Transit.Algorithms.CSA;
using Itinero.Transit.Data;
using Itinero.Transit.Data.Walks;
using Itinero.Transit.Journeys;
using Xunit;

// ReSharper disable PossibleMultipleEnumeration

namespace Itinero.Transit.Tests.Functional.Algorithms.CSA
{
    public class ProfiledConnectionScanTest :
        DefaultFunctionalTest
    {
        public static ProfiledConnectionScanTest Default => new ProfiledConnectionScanTest();

        protected override bool Execute(
            (TransitDb transitDb, string departureStopId, string arrivalStopId, DateTime
                departureTime, DateTime arrivalTime) input)
        {
<<<<<<< HEAD
            var dbs = new Databases(
                input.connections, input.stops,
                new InternalTransferGenerator(),
                new BirdsEyeInterWalkTransferGenerator(input.stops.GetReader()));
            var p = new Profile<TransferStats>(dbs,
=======
            var latest = input.transitDb.Latest;
            var p = new Profile<TransferStats>(latest,
                new InternalTransferGenerator(), 
                new BirdsEyeInterWalkTransferGenerator(latest.StopsDb.GetReader()), 
>>>>>>> 4036d36d
                new TransferStats(), TransferStats.ProfileTransferCompare);


            // get departure and arrival stop ids.
            var reader = latest.StopsDb.GetReader();
            True(reader.MoveTo(input.departureStopId));
            var departure = reader.Id;
            True(reader.MoveTo(input.arrivalStopId));
            var arrival = reader.Id;

            var journeys = p.CalculateJourneys(
                departure, arrival, input.departureTime.ToUnixTime(), input.arrivalTime.ToUnixTime()
            );
            // verify result.
            Assert.NotNull(journeys);
            True(journeys.Any());

            Information($"Found {journeys.Count()} profiles");

            return true;
        }
    }
}<|MERGE_RESOLUTION|>--- conflicted
+++ resolved
@@ -20,18 +20,10 @@
             (TransitDb transitDb, string departureStopId, string arrivalStopId, DateTime
                 departureTime, DateTime arrivalTime) input)
         {
-<<<<<<< HEAD
-            var dbs = new Databases(
-                input.connections, input.stops,
-                new InternalTransferGenerator(),
-                new BirdsEyeInterWalkTransferGenerator(input.stops.GetReader()));
-            var p = new Profile<TransferStats>(dbs,
-=======
             var latest = input.transitDb.Latest;
             var p = new Profile<TransferStats>(latest,
-                new InternalTransferGenerator(), 
-                new BirdsEyeInterWalkTransferGenerator(latest.StopsDb.GetReader()), 
->>>>>>> 4036d36d
+                new InternalTransferGenerator(),
+                new BirdsEyeInterWalkTransferGenerator(latest.StopsDb.GetReader()),
                 new TransferStats(), TransferStats.ProfileTransferCompare);
 
 
