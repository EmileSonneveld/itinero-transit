--- conflicted
+++ resolved
@@ -5,11 +5,7 @@
 using Itinero.Transit.IO.OSM.Data;
 using Itinero.Transit.Journey.Metric;
 using Itinero.Transit.OtherMode;
-<<<<<<< HEAD
-=======
-using Itinero.Transit.Tests.Functional.Algorithms;
 using Itinero.Transit.Tests.Functional.Staging;
->>>>>>> 7eccc3cc
 
 namespace Itinero.Transit.Tests.Functional.FullStack
 {
@@ -24,15 +20,10 @@
 
             var osmGen = new OsmTransferGenerator(RouterDbStaging.RouterDb).UseCache();
             osmGen.PreCalculateCache(tdbsNmbs.Latest.StopsDb.GetReader());
-            
+
             var defaultRealLifeProfile = new Profile<TransferMetric>(
-<<<<<<< HEAD
                 new InternalTransferGenerator(),
-                new OsmTransferGenerator().UseCache(),
-=======
-                new InternalTransferGenerator(180),
                 osmGen,
->>>>>>> 7eccc3cc
                 TransferMetric.Factory,
                 TransferMetric.ParetoCompare,
                 new CancelledConnectionFilter(),
