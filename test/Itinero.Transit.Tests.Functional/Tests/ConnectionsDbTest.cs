using System;
using Itinero.IO.LC;
using Itinero.Transit.Data;
using Itinero.Transit.Tests.Functional.Performance;
using Serilog;

namespace Itinero.Transit.Tests.Functional.Tests
{
    public class ConnectionsDbTest : FunctionalTest
    {
        public override void Test()
        {
            // setup profile.
            var profile = Belgium.Sncb(new LocalStorage("cache"));

            // create a stops db and connections db.
            var stopsDb = new StopsDb();
            var connectionsDb = new ConnectionsDb();

            // load connections for the next day.
            Action loadConnections = () =>
            {
                connectionsDb.LoadConnections(profile, stopsDb, (DateTime.Now, new TimeSpan(1, 0, 0, 0)), out _);
            };
            loadConnections.TestPerf("Loading connections.");

            // enumerate connections by departure time.
            var tt = 0;
            var ce = 0;
            var departureEnumerator = connectionsDb.GetDepartureEnumerator();
            Action departureEnumeration = () =>
            {
                departureEnumerator.Reset();
                while (departureEnumerator.MoveNext())
                {
                    //var departureDate = DateTimeExtensions.FromUnixTime(departureEnumerator.DepartureTime);
                    //Log.Information($"Connection {departureEnumerator.GlobalId}: @{departureDate} ({departureEnumerator.TravelTime}s [{departureEnumerator.Stop1} -> {departureEnumerator.Stop2}])");
                    tt += departureEnumerator.TravelTime;
                    ce++;
                }
            };
<<<<<<< HEAD
            departureEnumeration.TestPerf("Enumerate by departure time", 10);
            Log.Information($"Enumerated {ce} connections! Sum is {tt}");
=======
            departureEnumeration.TestPerf("Enumerate by departure time.", 10);
            Log.Information($"Enumerated {ce} connections!");

            // enumerate connections by departure time.
            tt = 0;
            ce = 0;
            departureEnumeration = () =>
            {
                departureEnumerator.Reset();
                while (departureEnumerator.MovePrevious())
                {
                    //var departureDate = DateTimeExtensions.FromUnixTime(departureEnumerator.DepartureTime);
                    //Log.Information($"Connection ({departureEnumerator.Window}-{departureEnumerator.WindowPosition}) {departureEnumerator.GlobalId}: @{departureDate} ({departureEnumerator.TravelTime}s " +
                    //                $"[{departureEnumerator.DepartureStop} -> {departureEnumerator.ArrivalStop}])");
                    tt += departureEnumerator.TravelTime;
                    ce++;
                }
            };
            departureEnumeration.TestPerf("Enumerate by departure time.", 10);
            Log.Information($"Enumerated {ce} connections!");
>>>>>>> f24faa02
        }
    }
}<|MERGE_RESOLUTION|>--- conflicted
+++ resolved
@@ -39,10 +39,6 @@
                     ce++;
                 }
             };
-<<<<<<< HEAD
-            departureEnumeration.TestPerf("Enumerate by departure time", 10);
-            Log.Information($"Enumerated {ce} connections! Sum is {tt}");
-=======
             departureEnumeration.TestPerf("Enumerate by departure time.", 10);
             Log.Information($"Enumerated {ce} connections!");
 
@@ -63,7 +59,6 @@
             };
             departureEnumeration.TestPerf("Enumerate by departure time.", 10);
             Log.Information($"Enumerated {ce} connections!");
->>>>>>> f24faa02
         }
     }
 }