using System;
using System.Collections.Generic;
using System.Linq;
using Itinero.Transit.Algorithms.CSA;
using Itinero.Transit.Data;
using Itinero.Transit.Data.Walks;
using Itinero.Transit.Journeys;
using Xunit;

namespace Itinero.Transit.Tests.Algorithm.CSA
{
    public class EarliestConnectionScanTests
    {
        [Fact]
        public void SimpleEasTest()
        {
            var tdb = Db.GetDefaultTestDb();

            var profile = new Profile<TransferStats>(new InternalTransferGenerator(),
                new CrowsFlightTransferGenerator(tdb),
                TransferStats.Factory,
                TransferStats.ProfileTransferCompare
            );

            var db = tdb.Latest;
            var eas = new EarliestConnectionScan<TransferStats>(tdb,
                (0, 0), (0, 1), db.GetConn(0).DepartureTime, db.GetConn(0).DepartureTime + 60 * 60 * 6,
                profile
            );

            var j = eas.CalculateJourney();

            Assert.NotNull(j);
            Assert.Equal((uint) 0, j.Connection);


            eas = new EarliestConnectionScan<TransferStats>(tdb,
                (0, 0), (0, 2), db.GetConn(0).DepartureTime, db.GetConn(0).DepartureTime + 60 * 60 * 2,
                profile
            );

            j = eas.CalculateJourney();

            Assert.NotNull(j);
            Assert.Equal((uint) 1, j.Connection);
        }


        [Fact]
        public void EarliestConnectionScan_WithWalk()
        {
            // build a one-connection db.
            var transitDb = new TransitDb();
            var writer = transitDb.GetWriter();

            var stop0 = writer.AddOrUpdateStop("https://example.com/stops/0", 50, 50.0);
            var stop1 = writer.AddOrUpdateStop("https://example.com/stops/1", 0, 0.0);
            var stop2 = writer.AddOrUpdateStop("https://example.com/stops/2", 0.001, 0.001); // very walkable distance
            var stop3 = writer.AddOrUpdateStop("https://example.com/stops/3", 60.1, 60.1);

            writer.AddOrUpdateConnection(stop0, stop1, "https://example.com/connections/0",
                new DateTime(2018, 12, 04, 10, 00, 00), 10 * 60, 0,0);
            writer.AddOrUpdateConnection(stop2, stop3, "https://example.com/connections/1",
                new DateTime(2018, 12, 04, 10, 30, 00), 10 * 60, 0,1);

            // Prevent depletion of the DB
<<<<<<< HEAD
            writer.AddOrUpdateConnection(stop0, stop1, "https://example.com/connections/0",
                new DateTime(2018, 12, 04, 20, 00, 00), 10 * 60, 0,2);
=======
            writer.AddOrUpdateConnection(stop0, stop1, "https://example.com/connections/2",
                new DateTime(2018, 12, 04, 20, 00, 00), 10 * 60, 2);
>>>>>>> beeaf5ab

            writer.Close();

            var latest = transitDb.Latest;

            var profile = new Profile<TransferStats>(new InternalTransferGenerator(),
                new CrowsFlightTransferGenerator(transitDb),
                new TransferStats(),
                TransferStats.ProfileTransferCompare);
            var eas = new EarliestConnectionScan<TransferStats>(transitDb,
                stop0, stop3, new DateTime(2018, 12, 04, 10, 00, 00), new DateTime(2018, 12, 04, 11, 00, 00),
                profile);
            var journey = eas.CalculateJourney();

            Assert.NotNull(journey);
            Assert.Equal(Journey<TransferStats>.WALK, journey.PreviousLink.PreviousLink.Connection);
            Assert.True(journey.PreviousLink.PreviousLink.SpecialConnection);
        }

        [Fact]
        public void EarliestConnectionScan_ShouldFindOneConnectionJourney()
        {
            // build a one-connection db.
            var transitDb = new TransitDb();
            var writer = transitDb.GetWriter();

            var stop1 = writer.AddOrUpdateStop("https://example.com/stops/0", 0, 0.0);
            var stop2 = writer.AddOrUpdateStop("https://example.com/stops/1", 0.1, 0.1);

            writer.AddOrUpdateConnection(stop1, stop2, "https://example.com/connections/0",
                new DateTime(2018, 12, 04, 16, 20, 00), 10 * 60, 0,0);

            // Prevent depletion of the DB
            writer.AddOrUpdateConnection(stop1, stop2, "https://example.com/connections/1",
                new DateTime(2018, 12, 04, 20, 00, 00), 10 * 60, 0,0);

            writer.Close();

            var latest = transitDb.Latest;
            var profile = new Profile<TransferStats>(new InternalTransferGenerator(),
                null,
                new TransferStats(),
                TransferStats.ProfileTransferCompare);
            var eas = new EarliestConnectionScan<TransferStats>(transitDb,
                stop1, stop2, new DateTime(2018, 12, 04, 16, 00, 00), new DateTime(2018, 12, 04, 19, 00, 00),
                profile);
            var journey = eas.CalculateJourney();

            Assert.NotNull(journey);
            Assert.Equal(2, journey.AllParts().Count());
        }

        [Fact]
        public void EarliestConnectionScan_ShouldFindOneConnectionJourneyWithArrivalTravelTime()
        {
            // build a one-connection db.
            var transitDb = new TransitDb();
            var writer = transitDb.GetWriter();

            var stop1 = writer.AddOrUpdateStop("https://example.com/stops/0", 0, 0.0);
            var stop2 = writer.AddOrUpdateStop("https://example.com/stops/1", 0.1, 0.1);

            writer.AddOrUpdateConnection(stop1, stop2, "https://example.com/connections/0",
                new DateTime(2018, 12, 04, 16, 20, 00), 10 * 60, 0,0);

            // Prevent depletion of the DB
            writer.AddOrUpdateConnection(stop1, stop2, "https://example.com/connections/1",
                new DateTime(2018, 12, 04, 20, 00, 00), 10 * 60, 0,0);

            writer.Close();

            var sources = new List<(uint tileId, uint localId, ulong travelTime)> {(stop1.tileId, stop1.localId, 0)};
            var targets = new List<(uint tileId, uint localId, ulong travelTime)> {(stop2.tileId, stop2.localId, 100)};

            var latest = transitDb.Latest;
            var profile = new Profile<TransferStats>(new InternalTransferGenerator(),
                null,
                new TransferStats(),
                TransferStats.ProfileTransferCompare);
            var eas = new EarliestConnectionScan<TransferStats>(
                transitDb,
                sources, targets, 
                new DateTime(2018, 12, 04, 16, 00, 00).ToUnixTime(), 
                new DateTime(2018, 12, 04, 19, 00, 00).ToUnixTime(),
                profile);
            var journey = eas.CalculateJourney();

            Assert.NotNull(journey);
            Assert.Equal(2, journey.AllParts().Count());
        }

        [Fact]
        public void EarliestConnectionScan_ShouldFindOneConnectionJourneyWithDepartureTravelTime()
        {
            // build a one-connection db.
            var transitDb = new TransitDb();
            var writer = transitDb.GetWriter();

            var stop1 = writer.AddOrUpdateStop("https://example.com/stops/0", 0, 0.0);
            var stop2 = writer.AddOrUpdateStop("https://example.com/stops/1", 0.1, 0.1);

            writer.AddOrUpdateConnection(stop1, stop2, "https://example.com/connections/0",
                new DateTime(2018, 12, 04, 16, 20, 00), 10 * 60, 0,0);

            // Prevent depletion of the DB
            writer.AddOrUpdateConnection(stop1, stop2, "https://example.com/connections/1",
                new DateTime(2018, 12, 04, 20, 00, 00), 10 * 60, 0,0);

            writer.Close();

            var sources = new List<(uint tileId, uint localId, ulong travelTime)> {(stop1.tileId, stop1.localId, 1000)};
            var targets = new List<(uint tileId, uint localId, ulong travelTime)> {(stop2.tileId, stop2.localId, 0)};

            var latest = transitDb.Latest;
            var profile = new Profile<TransferStats>(new InternalTransferGenerator(),
                null,
                new TransferStats(),
                TransferStats.ProfileTransferCompare);
            var eas = new EarliestConnectionScan<TransferStats>(
                transitDb,
                sources, targets, 
                new DateTime(2018, 12, 04, 16, 00, 00).ToUnixTime(), 
                new DateTime(2018, 12, 04, 19, 00, 00).ToUnixTime(),
                profile);
            var journey = eas.CalculateJourney();

            Assert.NotNull(journey);
            Assert.Equal(2, journey.AllParts().Count());
        }
    }
}<|MERGE_RESOLUTION|>--- conflicted
+++ resolved
@@ -64,13 +64,8 @@
                 new DateTime(2018, 12, 04, 10, 30, 00), 10 * 60, 0,1);
 
             // Prevent depletion of the DB
-<<<<<<< HEAD
-            writer.AddOrUpdateConnection(stop0, stop1, "https://example.com/connections/0",
-                new DateTime(2018, 12, 04, 20, 00, 00), 10 * 60, 0,2);
-=======
             writer.AddOrUpdateConnection(stop0, stop1, "https://example.com/connections/2",
-                new DateTime(2018, 12, 04, 20, 00, 00), 10 * 60, 2);
->>>>>>> beeaf5ab
+                new DateTime(2018, 12, 04, 20, 00, 00), 10 * 60, 0, 2);
 
             writer.Close();
 
