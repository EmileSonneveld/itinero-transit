--- conflicted
+++ resolved
@@ -16,17 +16,13 @@
         {
             var tdb = Db.GetDefaultTestDb();
             var db = tdb.Latest;
-
+            
             var profile = new Profile<TransferStats>(new InternalTransferGenerator(),
                 new CrowsFlightTransferGenerator(db),
                 TransferStats.Factory,
                 TransferStats.ProfileTransferCompare
             );
 
-<<<<<<< HEAD
-            var db = tdb.Latest;
-=======
->>>>>>> d7a4391f
             var eas = new EarliestConnectionScan<TransferStats>(db,
                 (0, 0), (0, 1), db.GetConn(0).DepartureTime, db.GetConn(0).DepartureTime + 60 * 60 * 6,
                 profile
