--- conflicted
+++ resolved
@@ -1,333 +1,3 @@
-<<<<<<< HEAD
-//using System;
-//using System.Collections.Generic;
-//using System.Diagnostics.CodeAnalysis;
-//using System.Linq;
-//using Itinero.Transit_Tests;
-//using Xunit;
-//using Xunit.Abstractions;
-//
-//// ReSharper disable PossibleMultipleEnumeration
-//
-//namespace Itinero.Transit.Tests
-//{
-//    public class TestPcs
-//    {
-//        private readonly ITestOutputHelper _output;
-//
-//
-//        public TestPcs(ITestOutputHelper output)
-//        {
-//            _output = output;
-//        }
-//
-//
-//        [Fact]
-//        public void TestIntermodal()
-//        {
-//            Log("Starting");
-//            var st = new LocalStorage(ResourcesTest.TestPath);
-//            var deLijn = Belgium.DeLijn(st);
-//            var nmbs = Belgium.Sncb(st);
-//
-//            var profile = new Profile<TransferStats>(
-//                new ConnectionProviderMerger(nmbs, deLijn),
-//                new LocationCombiner(nmbs, deLijn),
-//                nmbs.FootpathTransferGenerator,
-//                TransferStats.Factory,
-//                TransferStats.ProfileCompare,
-//                TransferStats.ParetoCompare
-//            );
-//            profile.IntermodalStopSearchRadius = 500;
-//
-//            var startTime = ResourcesTest.TestMoment(17, 00);
-//            var endTime = ResourcesTest.TestMoment(18, 50);
-//
-//            var home = new Uri("https://www.openstreetmap.org/#map=19/51.21576/3.22048");
-//            var startLocation = OsmLocationMapping.Singleton.GetCoordinateFor(home);
-//            var starts = deLijn.WalkToCloseByStops(startTime, startLocation, 500);
-//
-//            var stationGent = new Uri("https://www.openstreetmap.org/#map=16/51.0353/3.7096");
-//            var endLocationGent = OsmLocationMapping.Singleton.GetCoordinateFor(stationGent);
-//            var ends = profile.WalkFromCloseByStops(endTime, endLocationGent, 500);
-//
-//
-//            var pcs = new ProfiledConnectionScan<TransferStats>(
-//                starts, ends, startTime, endTime, profile);
-//
-//
-//            var journeys = pcs.CalculateJourneys();
-//            var found = 0;
-//            var stats = "";
-//            TransferStats stat;
-//            var time = TimeSpan.MaxValue;
-//            foreach (var key in journeys.Keys)
-//            {
-//                var journeysFromPtStop = journeys[key];
-//                foreach (var journey in journeysFromPtStop)
-//                {
-//                    Log(journey.ToString(profile));
-//                    stats += $"{key}: {journey.Stats}\n";
-//                    stat = journey.Stats;
-//                    if (time > stat.TravelTime)
-//                    {
-//                        time = stat.TravelTime;
-//                    }
-//                }
-//
-//                found += journeysFromPtStop.Count();
-//            }
-//
-//            Log($"Got {found} profiles");
-//            Log(stats);
-//            Assert.True(found > 0);
-//            Assert.True(time < new TimeSpan(1, 00, 00));
-//        }
-//
-//
-//        [Fact]
-//        public void TestProfileScan()
-//        {
-//            var st = new LocalStorage(ResourcesTest.TestPath);
-//            var sncb = Belgium.Sncb(st);
-//
-//
-//            sncb.IntermodalStopSearchRadius = 0;
-//            var startTime = ResourcesTest.TestMoment(10, 00);
-//            var endTime = ResourcesTest.TestMoment(12, 00);
-//            var pcs = new ProfiledConnectionScan<TransferStats>(
-//                TestEas.Brugge, TestEas.Gent,
-//                startTime, endTime, sncb);
-//
-//            var journeys = new List<Journey<TransferStats>>(
-//                pcs.CalculateJourneys()[TestEas.Brugge.ToString()]);
-//
-//            foreach (var j in journeys)
-//            {
-//                Log(j.ToString(sncb));
-//            }
-//
-//            Assert.Equal(9, journeys.Count);
-//            Assert.Equal("00:22:00", journeys.ToList()[0].Stats.TravelTime.ToString());
-//        }
-//
-//
-//        [Fact]
-//        public void TestProfileScan2()
-//        {
-//            var st = new LocalStorage(ResourcesTest.TestPath);
-//            var sncb = Belgium.Sncb(st);
-//
-//
-//            sncb.IntermodalStopSearchRadius = 0;
-//            var startTime = ResourcesTest.TestMoment(9, 00);
-//            var endTime = ResourcesTest.TestMoment(20, 00);
-//            var pcs = new ProfiledConnectionScan<TransferStats>(
-//                TestEas.Poperinge, TestEas.Vielsalm,
-//                startTime, endTime, sncb);
-//
-//            var journeys = new List<Journey<TransferStats>>
-//                (pcs.CalculateJourneys()[TestEas.Poperinge.ToString()]);
-//
-//            foreach (var j in journeys)
-//            {
-//                Log(
-//                    $"Journey: {j.Root.Connection.DepartureTime():HH:mm:ss} --> {j.Connection.ArrivalTime():HH:mm:ss}, {j.Stats.NumberOfTransfers} transfers");
-//            }
-//
-//            Assert.Equal(6, journeys.Count);
-//        }
-//
-//        [Fact]
-//        public void TestDeLijn()
-//        {
-//            var st = new LocalStorage(ResourcesTest.TestPath);
-//            var deLijn = Belgium.DeLijn(st);
-//
-//            deLijn.IntermodalStopSearchRadius = 0;
-//            var startTime = ResourcesTest.TestMoment(16, 00);
-//            var endTime = ResourcesTest.TestMoment(17, 01);
-//
-//
-//            var pcs = new ProfiledConnectionScan<TransferStats>(
-//                TestEas.Howest, TestEas.BruggeStation2, startTime, endTime, deLijn);
-//
-//
-//            var journeys = pcs.CalculateJourneys();
-//            var found = 0;
-//            var stats = "";
-//            Journey<TransferStats> last = null;
-//            foreach (var key in journeys.Keys)
-//            {
-//                var journeysFromPtStop = journeys[key];
-//                foreach (var journey in journeysFromPtStop)
-//                {
-//                    Log(journey.ToString(deLijn.LocationProvider));
-//                    stats += $"{key}: {journey.Stats}\n";
-//
-//                    var totalTime = (int) (journey.Stats.EndTime - journey.Stats.StartTime).TotalMinutes;
-//                    Assert.True(totalTime == 9 || totalTime == 13);
-//                    Assert.True(journey.Stats.NumberOfTransfers <= 1);
-//                    last = journey;
-//                }
-//
-//                found += journeysFromPtStop.Count();
-//            }
-//
-//            Log($"Got {found} profiles");
-//            Log(stats);
-//            Assert.Equal(5, found);
-//        }
-//
-//
-//        [Fact]
-//        [SuppressMessage("ReSharper", "PossibleNullReferenceException")]
-//        public void TestFootPaths()
-//        {
-//            Log("Starting");
-//            var st = new LocalStorage(ResourcesTest.TestPath);
-//            var deLijn = Belgium.DeLijn(st);
-//
-//
-//            deLijn.IntermodalStopSearchRadius = 0;
-//            var startTime = ResourcesTest.TestMoment(16, 00);
-//            var endTime = ResourcesTest.TestMoment(17, 01);
-//
-//            var home = new Uri("https://www.openstreetmap.org/#map=19/51.21576/3.22048");
-//            var startLocation = OsmLocationMapping.Singleton.GetCoordinateFor(home);
-//            var starts = deLijn.WalkToCloseByStops(startTime, startLocation, 250);
-//
-//            var station = new Uri("https://www.openstreetmap.org/#map=18/51.19738/3.21830");
-//            var endLocation = OsmLocationMapping.Singleton.GetCoordinateFor(station);
-//            var ends = deLijn.WalkFromCloseByStops(endTime, endLocation, 1000);
-//
-//
-//            var pcs = new ProfiledConnectionScan<TransferStats>(
-//                starts, //  new List<IContinuousConnection>{new WalkingConnection(TestEas.Howest, startTime)}, 
-//                ends, startTime, endTime, deLijn);
-//
-//
-//            var journeys = pcs.CalculateJourneys();
-//            var found = 0;
-//            var stats = "";
-//            TransferStats stat = null;
-//            foreach (var key in journeys.Keys)
-//            {
-//                var journeysFromPtStop = journeys[key];
-//                foreach (var journey in journeysFromPtStop)
-//                {
-//                    Log(journey.ToString(deLijn.LocationProvider));
-//                    stats += $"{key}: {journey.Stats}\n";
-//                    stat = journey.Stats;
-//                }
-//
-//                found += journeysFromPtStop.Count();
-//            }
-//
-//            Log($"Got {found} profiles");
-//            Log(stats);
-//            Assert.Equal(11, found);
-//            Assert.Equal(356, (int) stat.WalkingDistance);
-//            Assert.Equal(12, (int) (stat.EndTime - stat.StartTime).TotalMinutes);
-//        }
-//
-//
-//        [Fact]
-//        [SuppressMessage("ReSharper", "PossibleNullReferenceException")]
-//        public void TestFootPathsInterlink()
-//        {
-//            var st = new LocalStorage(ResourcesTest.TestPath);
-//            var deLijn = Belgium.DeLijn(st);
-//
-//            // The only difference with the test above:
-//            deLijn.IntermodalStopSearchRadius = 250;
-//            var startTime = ResourcesTest.TestMoment(16, 00);
-//            var endTime = ResourcesTest.TestMoment(17, 01);
-//
-//            var home = new Uri("https://www.openstreetmap.org/#map=19/51.21576/3.22048");
-//            var startLocation = OsmLocationMapping.Singleton.GetCoordinateFor(home);
-//            var starts = deLijn.WalkToCloseByStops(startTime, startLocation, 1000);
-//
-//            var station = new Uri("https://www.openstreetmap.org/#map=18/51.19738/3.21830");
-//            var endLocation = OsmLocationMapping.Singleton.GetCoordinateFor(station);
-//            var ends = deLijn.WalkFromCloseByStops(endTime, endLocation, 1000);
-//
-//
-//            var pcs = new ProfiledConnectionScan<TransferStats>(
-//                starts, ends, startTime, endTime, deLijn);
-//
-//
-//            var journeys = pcs.CalculateJourneys();
-//            var found = 0;
-//            var stats = "";
-//            TransferStats stat = null;
-//            foreach (var key in journeys.Keys)
-//            {
-//                var journeysFromPtStop = journeys[key];
-//                foreach (var journey in journeysFromPtStop)
-//                {
-//                    Log(journey.ToString(deLijn.LocationProvider));
-//                    stat = journey.Stats;
-//                    stats += $"{key}: {stat}\n";
-//                }
-//
-//                found += journeysFromPtStop.Count();
-//            }
-//
-//
-//            Log($"Got {found} profiles");
-//            Log(stats);
-//            Assert.Equal(11, found);
-//            Assert.Equal(1076, (int) stat.WalkingDistance);
-//            Assert.Equal(28, (int) (stat.EndTime - stat.StartTime).TotalMinutes);
-//        }
-//
-//
-//        [Fact]
-//        public void TestTheoretical()
-//        {
-//            Log("Starting");
-//            var test = new TestProfile(new DateTime(2018, 11, 26));
-//            var prof = test.CreateTestProfile();
-//            prof.IntermodalStopSearchRadius = 10000;
-//
-//            var pcs = new ProfiledConnectionScan<TransferStats>(TestProfile.A, TestProfile.D,
-//                test.Moment(17, 00), test.Moment(19, 01), prof
-//            );
-//
-//
-//            var journeys = pcs.CalculateJourneys();
-//
-//
-//            var found = 0;
-//            var stats = "";
-//            foreach (var key in journeys.Keys)
-//            {
-//                var journeysFromPtStop = journeys[key];
-//                // ReSharper disable once PossibleMultipleEnumeration
-//                foreach (var journey in journeysFromPtStop)
-//                {
-//                    Log(journey.ToString(prof));
-//                    stats += $"{key}: {journey.Stats}\n";
-//                    Assert.Equal(2, (int) journey.Stats.TravelTime.TotalHours);
-//                }
-//
-//                // ReSharper disable once PossibleMultipleEnumeration
-//                found += journeysFromPtStop.Count();
-//            }
-//
-//            Log($"Got {found} profiles");
-//            Log(stats);
-//        }
-//
-//        // ReSharper disable once UnusedMember.Local
-//        private void Log(string s)
-//        {
-//            _output.WriteLine(s);
-//        }
-//    }
-//}
-=======
 using System;
 using System.Collections.Generic;
 using System.Diagnostics.CodeAnalysis;
@@ -663,5 +333,4 @@
             Log(stats);
         }
     }
-}
->>>>>>> 27195e52
+}