<<<<<<< HEAD
//using System;
//using System.Collections.Generic;
//using System.Linq;
//using Itinero.Transit_Tests;
//using Xunit;
//using Xunit.Abstractions;
//
//// ReSharper disable FieldCanBeMadeReadOnly.Global
//// ReSharper disable UnusedMember.Global
//// ReSharper disable PossibleMultipleEnumeration
//
//namespace Itinero.Transit.Tests
//{
//    public class TestEas
//    {
//        private readonly ITestOutputHelper _output;
//
//        public static Uri BrusselZuid = new Uri("http://irail.be/stations/NMBS/008814001");
//        public static Uri Gent = new Uri("http://irail.be/stations/NMBS/008892007");
//        public static Uri Brugge = new Uri("http://irail.be/stations/NMBS/008891009");
//        public static Uri Poperinge = new Uri("http://irail.be/stations/NMBS/008896735");
//        public static Uri Vielsalm = new Uri("http://irail.be/stations/NMBS/008845146");
//
//        public static Uri Howest = new Uri("https://data.delijn.be/stops/502132");
//        public static Uri BruggeStation2 = new Uri("https://data.delijn.be/stops/500042");
//        public static Uri BruggeNearStation = new Uri("https://data.delijn.be/stops/507076");
//
//        public TestEas(ITestOutputHelper output)
//        {
//            _output = output;
//        }
//
//
//        [Fact]
//        public void TestIntermodalEas()
//        {
//            var st = new LocalStorage(ResourcesTest.TestPath);
//            var nmbs = Belgium.Sncb(st);
//            var delijn = Belgium.DeLijn(st);
//
//            var profile = new Profile<TransferStats>(
//                new ConnectionProviderMerger(nmbs, delijn),
//                new LocationCombiner(nmbs, delijn),
//                nmbs.FootpathTransferGenerator,
//                TransferStats.Factory, TransferStats.ProfileCompare, TransferStats.ParetoCompare
//            );
//
//            var startTime = ResourcesTest.TestMoment(10, 0);
//            var endTime = ResourcesTest.TestMoment(14, 00);
//
//            var eas = new EarliestConnectionScan<TransferStats>(
//                Howest, Gent,
//                startTime, endTime,
//                profile
//            );
//
//
//            var journey = eas.CalculateJourney();
//            Log(journey.ToString(profile));
//
//            Log(journey.AsRoute(profile).ToGeoJson());
//
//            Assert.Equal(ResourcesTest.TestMoment(10, 49), journey.Connection.ArrivalTime());
//            Assert.Equal(1, journey.Stats.NumberOfTransfers);
//        }
//
//
//        [Fact]
//        public void TestEarliestArrival()
//        {
//            var st = new LocalStorage(ResourcesTest.TestPath);
//            var sncb = Belgium.Sncb(st);
//            var startTime = ResourcesTest.TestMoment(10, 10);
//            var endTime = ResourcesTest.TestMoment(23, 00);
//
//            var csa = new EarliestConnectionScan<TransferStats>(Brugge, Gent, startTime, endTime, sncb);
//
//            var journey = csa.CalculateJourney();
//            Log(journey.ToString());
//            Assert.Equal($"{ResourcesTest.TestMoment(10, 24):O}", $"{journey.Connection.DepartureTime():O}");
//            Assert.Equal("00:26:00", journey.Stats.TravelTime.ToString());
//            Assert.Equal(0, journey.Stats.NumberOfTransfers);
//        }
//
//
//        [Fact]
//        public void TestEarliestArrival2()
//        {
//            var st = new LocalStorage(ResourcesTest.TestPath);
//            var sncb = Belgium.Sncb(st);
//
//            var startTime = ResourcesTest.TestMoment(11, 08);
//            var endTime = ResourcesTest.TestMoment(23, 00);
//            var csa = new EarliestConnectionScan<TransferStats>(
//                Poperinge, Vielsalm, startTime, endTime, sncb);
//            var journey = csa.CalculateJourney();
//            Log(journey.ToString(sncb));
//
//            Assert.Equal($"{ResourcesTest.TestMoment(16, 01):O}", $"{journey.Connection.DepartureTime():O}");
//            Assert.Equal("05:05:00", journey.Stats.TravelTime.ToString());
//            Assert.Equal(3, journey.Stats.NumberOfTransfers);
//        }
//
//        [Fact]
//        public void TestDeLijn()
//        {
//            var st = new LocalStorage(ResourcesTest.TestPath);
//            var deLijn = Belgium.DeLijn(st);
//
//            Log("Got profile");
//            var closeToHome = deLijn.LocationProvider.GetLocationsCloseTo(51.21576f, 3.22f, 250);
//
//            var closeToTarget = deLijn.LocationProvider.GetLocationsCloseTo(51.19738f, 3.21736f, 500);
//            Log("Found stops");
//
//            Assert.Equal(6, closeToHome.Count());
//            Assert.Equal(16, closeToTarget.Count());
//
//            Assert.True(closeToHome.Contains(new Uri("https://data.delijn.be/stops/502101")));
//
//            var startTime = ResourcesTest.TestMoment(10, 00);
//            var endTime = ResourcesTest.TestMoment(11, 00);
//
//            var startJourneys = new List<Journey<TransferStats>>();
//            foreach (var uri in closeToHome)
//            {
//                startJourneys.Add(new Journey<TransferStats>(uri, startTime, TransferStats.Factory));
//                Log($"> {uri} {deLijn.LocationProvider.GetNameOf(uri)}");
//            }
//
//            foreach (var uri in closeToTarget)
//            {
//                Log($"< {uri} {deLijn.LocationProvider.GetNameOf(uri)}");
//            }
//
//            var eas = new EarliestConnectionScan<TransferStats>(
//                startJourneys, new List<Uri>(closeToTarget),
//                deLijn, endTime);
//            Log("Starting AES");
//            var j = eas.CalculateJourney();
//            Log(j.ToString(deLijn));
//            Assert.Equal(0, j.Stats.NumberOfTransfers);
//            Assert.Equal(7, (j.Stats.EndTime - j.Stats.StartTime).TotalMinutes);
//            Log("Done");
//        }
//
//        private void Log(string s)
//        {
//            _output.WriteLine(s);
//        }
//    }
//}
=======
using System;
using System.Collections.Generic;
using System.Linq;
using Itinero.Transit_Tests;
using Xunit;
using Xunit.Abstractions;

// ReSharper disable FieldCanBeMadeReadOnly.Global
// ReSharper disable UnusedMember.Global
// ReSharper disable PossibleMultipleEnumeration

namespace Itinero.Transit.Tests
{
    public class TestEas
    {
        private readonly ITestOutputHelper _output;

        public static Uri BrusselZuid = new Uri("http://irail.be/stations/NMBS/008814001");
        public static Uri Gent = new Uri("http://irail.be/stations/NMBS/008892007");
        public static Uri Brugge = new Uri("http://irail.be/stations/NMBS/008891009");
        public static Uri Poperinge = new Uri("http://irail.be/stations/NMBS/008896735");
        public static Uri Vielsalm = new Uri("http://irail.be/stations/NMBS/008845146");

        public static Uri Howest = new Uri("https://data.delijn.be/stops/502132");
        public static Uri BruggeStation2 = new Uri("https://data.delijn.be/stops/500042");
        public static Uri BruggeNearStation = new Uri("https://data.delijn.be/stops/507076");

        public TestEas(ITestOutputHelper output)
        {
            _output = output;
        }


        [Fact]
        public void TestIntermodalEas()
        {
            var st = new LocalStorage(ResourcesTest.TestPath);
            var nmbs = Belgium.Sncb(st);
            var delijn = Belgium.DeLijn(st);

            var profile = new Profile<TransferStats>(
                new ConnectionProviderMerger(nmbs, delijn),
                new LocationCombiner(nmbs, delijn),
                nmbs.FootpathTransferGenerator,
                TransferStats.Factory, TransferStats.ProfileCompare, TransferStats.ParetoCompare
            );

            var startTime = ResourcesTest.TestMoment(10, 0);
            var endTime = ResourcesTest.TestMoment(14, 00);

            var eas = new EarliestConnectionScan<TransferStats>(
                Howest, Gent,
                startTime, endTime,
                profile
            );


            var journey = eas.CalculateJourney();
            Log(journey.ToString(profile));

            Log(journey.AsRoute(profile).ToGeoJson());

            Assert.Equal(ResourcesTest.TestMoment(11, 14), journey.Connection.ArrivalTime());
            Assert.Equal(2, journey.Stats.NumberOfTransfers);
        }


        [Fact]
        public void TestEarliestArrival()
        {
            var st = new LocalStorage(ResourcesTest.TestPath);
            var sncb = Belgium.Sncb(st);
            var startTime = ResourcesTest.TestMoment(10, 10);
            var endTime = ResourcesTest.TestMoment(23, 00);

            var csa = new EarliestConnectionScan<TransferStats>(Brugge, Gent, startTime, endTime, sncb);

            var journey = csa.CalculateJourney();
            Log(journey.ToString());
            Assert.Equal($"{ResourcesTest.TestMoment(11, 09):O}", $"{journey.Connection.DepartureTime():O}");
            Assert.Equal("01:04:00", journey.Stats.TravelTime.ToString());
            Assert.Equal(1, journey.Stats.NumberOfTransfers);
        }


        [Fact]
        public void TestEarliestArrival2()
        {
            var st = new LocalStorage(ResourcesTest.TestPath);
            var sncb = Belgium.Sncb(st);

            var startTime = ResourcesTest.TestMoment(11, 08);
            var endTime = ResourcesTest.TestMoment(23, 00);
            var csa = new EarliestConnectionScan<TransferStats>(
                Poperinge, Vielsalm, startTime, endTime, sncb);
            var journey = csa.CalculateJourney();
            Log(journey.ToString(sncb));

            Assert.Equal($"{ResourcesTest.TestMoment(18, 01):O}", $"{journey.Connection.DepartureTime():O}");
            Assert.Equal("07:05:00", journey.Stats.TravelTime.ToString());
            Assert.Equal(3, journey.Stats.NumberOfTransfers);
        }

        [Fact]
        public void TestDeLijn()
        {
            var st = new LocalStorage(ResourcesTest.TestPath);
            var deLijn = Belgium.DeLijn(st);

            Log("Got profile");
            var closeToHome = deLijn.LocationProvider.GetLocationsCloseTo(51.21576f, 3.22f, 250);

            var closeToTarget = deLijn.LocationProvider.GetLocationsCloseTo(51.19738f, 3.21736f, 500);
            Log("Found stops");

            Assert.Equal(6, closeToHome.Count());
            Assert.Equal(16, closeToTarget.Count());

            Assert.Contains(new Uri("https://data.delijn.be/stops/502101"), closeToHome);

            var startTime = ResourcesTest.TestMoment(10, 00);
            var endTime = ResourcesTest.TestMoment(11, 00);

            var startJourneys = new List<Journey<TransferStats>>();
            foreach (var uri in closeToHome)
            {
                startJourneys.Add(new Journey<TransferStats>(uri, startTime, TransferStats.Factory));
                Log($"> {uri} {deLijn.LocationProvider.GetNameOf(uri)}");
            }

            foreach (var uri in closeToTarget)
            {
                Log($"< {uri} {deLijn.LocationProvider.GetNameOf(uri)}");
            }

            var eas = new EarliestConnectionScan<TransferStats>(
                startJourneys, new List<Uri>(closeToTarget),
                deLijn, endTime);
            Log("Starting AES");
            var j = eas.CalculateJourney();
            Log(j.ToString(deLijn));
            Assert.Equal(0, j.Stats.NumberOfTransfers);
            Assert.Equal(7, (j.Stats.EndTime - j.Stats.StartTime).TotalMinutes);
            Log("Done");
        }

        private void Log(string s)
        {
            _output.WriteLine(s);
        }
    }
}
>>>>>>> 27195e52
<|MERGE_RESOLUTION|>--- conflicted
+++ resolved
@@ -1,157 +1,3 @@
-<<<<<<< HEAD
-//using System;
-//using System.Collections.Generic;
-//using System.Linq;
-//using Itinero.Transit_Tests;
-//using Xunit;
-//using Xunit.Abstractions;
-//
-//// ReSharper disable FieldCanBeMadeReadOnly.Global
-//// ReSharper disable UnusedMember.Global
-//// ReSharper disable PossibleMultipleEnumeration
-//
-//namespace Itinero.Transit.Tests
-//{
-//    public class TestEas
-//    {
-//        private readonly ITestOutputHelper _output;
-//
-//        public static Uri BrusselZuid = new Uri("http://irail.be/stations/NMBS/008814001");
-//        public static Uri Gent = new Uri("http://irail.be/stations/NMBS/008892007");
-//        public static Uri Brugge = new Uri("http://irail.be/stations/NMBS/008891009");
-//        public static Uri Poperinge = new Uri("http://irail.be/stations/NMBS/008896735");
-//        public static Uri Vielsalm = new Uri("http://irail.be/stations/NMBS/008845146");
-//
-//        public static Uri Howest = new Uri("https://data.delijn.be/stops/502132");
-//        public static Uri BruggeStation2 = new Uri("https://data.delijn.be/stops/500042");
-//        public static Uri BruggeNearStation = new Uri("https://data.delijn.be/stops/507076");
-//
-//        public TestEas(ITestOutputHelper output)
-//        {
-//            _output = output;
-//        }
-//
-//
-//        [Fact]
-//        public void TestIntermodalEas()
-//        {
-//            var st = new LocalStorage(ResourcesTest.TestPath);
-//            var nmbs = Belgium.Sncb(st);
-//            var delijn = Belgium.DeLijn(st);
-//
-//            var profile = new Profile<TransferStats>(
-//                new ConnectionProviderMerger(nmbs, delijn),
-//                new LocationCombiner(nmbs, delijn),
-//                nmbs.FootpathTransferGenerator,
-//                TransferStats.Factory, TransferStats.ProfileCompare, TransferStats.ParetoCompare
-//            );
-//
-//            var startTime = ResourcesTest.TestMoment(10, 0);
-//            var endTime = ResourcesTest.TestMoment(14, 00);
-//
-//            var eas = new EarliestConnectionScan<TransferStats>(
-//                Howest, Gent,
-//                startTime, endTime,
-//                profile
-//            );
-//
-//
-//            var journey = eas.CalculateJourney();
-//            Log(journey.ToString(profile));
-//
-//            Log(journey.AsRoute(profile).ToGeoJson());
-//
-//            Assert.Equal(ResourcesTest.TestMoment(10, 49), journey.Connection.ArrivalTime());
-//            Assert.Equal(1, journey.Stats.NumberOfTransfers);
-//        }
-//
-//
-//        [Fact]
-//        public void TestEarliestArrival()
-//        {
-//            var st = new LocalStorage(ResourcesTest.TestPath);
-//            var sncb = Belgium.Sncb(st);
-//            var startTime = ResourcesTest.TestMoment(10, 10);
-//            var endTime = ResourcesTest.TestMoment(23, 00);
-//
-//            var csa = new EarliestConnectionScan<TransferStats>(Brugge, Gent, startTime, endTime, sncb);
-//
-//            var journey = csa.CalculateJourney();
-//            Log(journey.ToString());
-//            Assert.Equal($"{ResourcesTest.TestMoment(10, 24):O}", $"{journey.Connection.DepartureTime():O}");
-//            Assert.Equal("00:26:00", journey.Stats.TravelTime.ToString());
-//            Assert.Equal(0, journey.Stats.NumberOfTransfers);
-//        }
-//
-//
-//        [Fact]
-//        public void TestEarliestArrival2()
-//        {
-//            var st = new LocalStorage(ResourcesTest.TestPath);
-//            var sncb = Belgium.Sncb(st);
-//
-//            var startTime = ResourcesTest.TestMoment(11, 08);
-//            var endTime = ResourcesTest.TestMoment(23, 00);
-//            var csa = new EarliestConnectionScan<TransferStats>(
-//                Poperinge, Vielsalm, startTime, endTime, sncb);
-//            var journey = csa.CalculateJourney();
-//            Log(journey.ToString(sncb));
-//
-//            Assert.Equal($"{ResourcesTest.TestMoment(16, 01):O}", $"{journey.Connection.DepartureTime():O}");
-//            Assert.Equal("05:05:00", journey.Stats.TravelTime.ToString());
-//            Assert.Equal(3, journey.Stats.NumberOfTransfers);
-//        }
-//
-//        [Fact]
-//        public void TestDeLijn()
-//        {
-//            var st = new LocalStorage(ResourcesTest.TestPath);
-//            var deLijn = Belgium.DeLijn(st);
-//
-//            Log("Got profile");
-//            var closeToHome = deLijn.LocationProvider.GetLocationsCloseTo(51.21576f, 3.22f, 250);
-//
-//            var closeToTarget = deLijn.LocationProvider.GetLocationsCloseTo(51.19738f, 3.21736f, 500);
-//            Log("Found stops");
-//
-//            Assert.Equal(6, closeToHome.Count());
-//            Assert.Equal(16, closeToTarget.Count());
-//
-//            Assert.True(closeToHome.Contains(new Uri("https://data.delijn.be/stops/502101")));
-//
-//            var startTime = ResourcesTest.TestMoment(10, 00);
-//            var endTime = ResourcesTest.TestMoment(11, 00);
-//
-//            var startJourneys = new List<Journey<TransferStats>>();
-//            foreach (var uri in closeToHome)
-//            {
-//                startJourneys.Add(new Journey<TransferStats>(uri, startTime, TransferStats.Factory));
-//                Log($"> {uri} {deLijn.LocationProvider.GetNameOf(uri)}");
-//            }
-//
-//            foreach (var uri in closeToTarget)
-//            {
-//                Log($"< {uri} {deLijn.LocationProvider.GetNameOf(uri)}");
-//            }
-//
-//            var eas = new EarliestConnectionScan<TransferStats>(
-//                startJourneys, new List<Uri>(closeToTarget),
-//                deLijn, endTime);
-//            Log("Starting AES");
-//            var j = eas.CalculateJourney();
-//            Log(j.ToString(deLijn));
-//            Assert.Equal(0, j.Stats.NumberOfTransfers);
-//            Assert.Equal(7, (j.Stats.EndTime - j.Stats.StartTime).TotalMinutes);
-//            Log("Done");
-//        }
-//
-//        private void Log(string s)
-//        {
-//            _output.WriteLine(s);
-//        }
-//    }
-//}
-=======
 using System;
 using System.Collections.Generic;
 using System.Linq;
@@ -303,5 +149,4 @@
             _output.WriteLine(s);
         }
     }
-}
->>>>>>> 27195e52
+}