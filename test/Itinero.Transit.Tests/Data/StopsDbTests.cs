using System.Collections.Generic;
using System.IO;
using Itinero.Transit.Data;
using Itinero.Transit.Data.Attributes;
using Itinero.Transit.Data.Tiles;
using Xunit;

// ReSharper disable UnusedVariable

namespace Itinero.Transit.Tests.Data
{
    public class StopsDbTests
    {
        private const int _p = 4; // TODO: this is not good enough!

        [Fact]
        public void StopsDb_ShouldStoreWithTiledId()
        {
            var db = new StopsDb(0);
            var id = db.Add("http://irail.be/stations/NMBS/008863008", 4.786863327026367, 51.26277419739382);

            var tile = Tile.WorldToTile(4.786863327026367, 51.26277419739382, 14);
            Assert.Equal(tile.LocalId, id.LocalTileId);
            Assert.Equal((uint) 0, id.LocalId);
        }

        [Fact]
        public void StopsDbEnumerator_ShouldEnumerateStop()
        {
            var db = new StopsDb(0);
            var id = db.Add("http://irail.be/stations/NMBS/008863008", 4.786863327026367, 51.26277419739382);

            var enumerator = db.GetReader();
            Assert.True(enumerator.MoveNext());
            Assert.Equal(4.78686332702636700, enumerator.Longitude, _p);
            Assert.Equal(51.26277419739382, enumerator.Latitude, _p);
            Assert.Equal(id.LocalTileId, enumerator.Id.LocalTileId);
            Assert.Equal(id.LocalId, enumerator.Id.LocalId);
            Assert.Equal("http://irail.be/stations/NMBS/008863008", enumerator.GlobalId);
        }

        [Fact]
        public void StopsDbEnumerator_ShouldEnumerateAllStops()
        {
            var db = new StopsDb(0);
            var id1 = db.Add("http://irail.be/stations/NMBS/008863354", 4.786863327026367, 51.262774197393820);
            var id2 = db.Add("http://irail.be/stations/NMBS/008863008", 4.649276733398437, 51.345839804352885);
            var id3 = db.Add("http://irail.be/stations/NMBS/008863009", 4.989852905273437, 51.223657764702750);
            var id4 = db.Add("http://irail.be/stations/NMBS/008863010", 4.955863952636719, 51.325462944331300);
            var id5 = db.Add("http://irail.be/stations/NMBS/008863011", 4.830207824707031, 51.373280620643370);
            var id6 = db.Add("http://irail.be/stations/NMBS/008863012", 5.538825988769531, 51.177621156752494);

            var enumerator = db.GetReader();
            var result = new Dictionary<string, (double longitude, double latitude)>();
            while (enumerator.MoveNext())
            {
                result.Add(enumerator.GlobalId, (enumerator.Longitude, enumerator.Latitude));
            }

            Assert.Equal(6, result.Count);
        }

        [Fact]
        public void StopsDbEnumerator_ShouldMoveToId()
        {
            var db = new StopsDb(0);
            var id1 = db.Add("http://irail.be/stations/NMBS/008863354", 4.786863327026367, 51.262774197393820);
            var id2 = db.Add("http://irail.be/stations/NMBS/008863008", 4.649276733398437, 51.345839804352885);
            var id3 = db.Add("http://irail.be/stations/NMBS/008863009", 4.989852905273437, 51.223657764702750);
            var id4 = db.Add("http://irail.be/stations/NMBS/008863010", 4.955863952636719, 51.325462944331300);
            var id5 = db.Add("http://irail.be/stations/NMBS/008863011", 4.830207824707031, 51.373280620643370);
            var id6 = db.Add("http://irail.be/stations/NMBS/008863012", 5.538825988769531, 51.177621156752494);
            var enumerator = db.GetReader();
            Assert.True(enumerator.MoveTo(new LocationId(0, id4.LocalTileId, id4.LocalId)));
            Assert.Equal(4.955863952636719, enumerator.Longitude, _p);
            Assert.Equal(51.32546294433130, enumerator.Latitude, _p);
            Assert.Equal(id4.LocalTileId, enumerator.Id.LocalTileId);
            Assert.Equal(id4.LocalId, enumerator.Id.LocalId);
            Assert.Equal("http://irail.be/stations/NMBS/008863010", enumerator.GlobalId);
        }

        [Fact]
        public void StopsDbEnumerator_ShouldAddAttributes()
        {
            var db = new StopsDb(0);
            var id1 = db.Add("http://irail.be/stations/NMBS/008863354", 4.786863327026367, 51.26277419739382,
                new[] {new Attribute("name", "Jambes-Est")});
            var id2 = db.Add("http://irail.be/stations/NMBS/008863008", 4.649276733398437, 51.345839804352885,
                new[] {new Attribute("name", "Namur")});
            var id3 = db.Add("http://irail.be/stations/NMBS/008863009", 4.989852905273437, 51.22365776470275,
                new[] {new Attribute("name", "Genk")});
            var id4 = db.Add("http://irail.be/stations/NMBS/008863010", 4.955863952636719, 51.3254629443313,
                new[] {new Attribute("name", "Antwerpen")});
            var id5 = db.Add("http://irail.be/stations/NMBS/008863011", 4.830207824707031, 51.37328062064337,
                new[] {new Attribute("name", "Brussel-Zuid")});
            var id6 = db.Add("http://irail.be/stations/NMBS/008863012", 5.538825988769531, 51.177621156752494,
                new[] {new Attribute("name", "Oostende")});

            var enumerator = db.GetReader();
            Assert.True(enumerator.MoveTo("http://irail.be/stations/NMBS/008863010"));
            Assert.Equal(new AttributeCollection(new Attribute("name", "Antwerpen")).ToString(),
                enumerator.Attributes.ToString());
            Assert.True(enumerator.MoveTo("http://irail.be/stations/NMBS/008863012"));
            Assert.Equal(new AttributeCollection(new Attribute("name", "Oostende")).ToString(),
                enumerator.Attributes.ToString());
            Assert.True(enumerator.MoveTo("http://irail.be/stations/NMBS/008863354"));
            Assert.Equal(new AttributeCollection(new Attribute("name", "Jambes-Est")).ToString(),
                enumerator.Attributes.ToString());
        }

        [Fact]
        public void StopsDb_WriteToReadFromShouldBeCopy()
        {
            var db = new StopsDb(0);
            var id1 = db.Add("http://irail.be/stations/NMBS/008863354", 4.786863327026367, 51.26277419739382,
                new[] {new Attribute("name", "Jambes-Est")});
            var id2 = db.Add("http://irail.be/stations/NMBS/008863008", 4.649276733398437, 51.345839804352885,
                new[] {new Attribute("name", "Namur")});
            var id3 = db.Add("http://irail.be/stations/NMBS/008863009", 4.989852905273437, 51.22365776470275,
                new[] {new Attribute("name", "Genk")});
            var id4 = db.Add("http://irail.be/stations/NMBS/008863010", 4.955863952636719, 51.3254629443313,
                new[] {new Attribute("name", "Antwerpen")});
            var id5 = db.Add("http://irail.be/stations/NMBS/008863011", 4.830207824707031, 51.37328062064337,
                new[] {new Attribute("name", "Brussel-Zuid")});
            var id6 = db.Add("http://irail.be/stations/NMBS/008863012", 5.538825988769531, 51.177621156752494,
                new[] {new Attribute("name", "Oostende")});

            using (var stream = new MemoryStream())
            {
                var size = db.WriteTo(stream);

                stream.Seek(0, SeekOrigin.Begin);

                db = StopsDb.ReadFrom(stream, 0);

                var enumerator = db.GetReader();
                Assert.True(enumerator.MoveTo("http://irail.be/stations/NMBS/008863010"));
                Assert.Equal(new AttributeCollection(new Attribute("name", "Antwerpen")).ToString(),
                    enumerator.Attributes.ToString());
                Assert.True(enumerator.MoveTo("http://irail.be/stations/NMBS/008863012"));
                Assert.Equal(new AttributeCollection(new Attribute("name", "Oostende")).ToString(),
                    enumerator.Attributes.ToString());
                Assert.True(enumerator.MoveTo("http://irail.be/stations/NMBS/008863354"));
                Assert.Equal(new AttributeCollection(new Attribute("name", "Jambes-Est")).ToString(),
                    enumerator.Attributes.ToString());
            }
        }

        [Fact]
        public void StopsDb_StopsInSameTile_ShouldReturnProperMetaData()
        {
<<<<<<< HEAD
            var stopsDb = new StopsDb(0);
=======
            var stopsDb = new StopsDb();
>>>>>>> 59dff082
            stopsDb.Add("http://example.org/stop/1", (float) 5.0001, (float) 51.0001, new List<Attribute>
            {
                new Attribute("name", "Brugge")
            });

            stopsDb.Add("http://example.org/stop/2", (float) 5.0003, (float) 51.0003, new List<Attribute>
            {
                new Attribute("name", "Not Brugge")
            });

            var stopsReader = stopsDb.GetReader();

            Assert.True(stopsReader.MoveNext());
            Assert.Equal("http://example.org/stop/1", stopsReader.GlobalId);
            stopsReader.Attributes.TryGetValue("name", out var name);
            Assert.Equal("Brugge", name);

            Assert.True(stopsReader.MoveNext());
            Assert.Equal("http://example.org/stop/2", stopsReader.GlobalId);
            stopsReader.Attributes.TryGetValue("name", out name);
            Assert.Equal("Not Brugge", name);

            Assert.False(stopsReader.MoveNext());
        }


        [Fact]
        public void StopsDb_StopsInDifferentTiles_ShouldReturnProperMetaData()
        {
<<<<<<< HEAD
            var stopsDb = new StopsDb(0);
=======
            var stopsDb = new StopsDb();
>>>>>>> 59dff082
            stopsDb.Add("http://example.org/stop/1", (float) 6.0001, (float) 51.0001, new List<Attribute>
            {
                new Attribute("name", "Brugge")
            });

            stopsDb.Add("http://example.org/stop/2", (float) 5.0003, (float) 51.0003, new List<Attribute>
            {
                new Attribute("name", "Not Brugge")
            });

            var stopsReader = stopsDb.GetReader();

            Assert.True(stopsReader.MoveNext());
            Assert.Equal("http://example.org/stop/1", stopsReader.GlobalId);
            stopsReader.Attributes.TryGetValue("name", out var name);
            Assert.Equal("Brugge", name);

            Assert.True(stopsReader.MoveNext());
            Assert.Equal("http://example.org/stop/2", stopsReader.GlobalId);
            stopsReader.Attributes.TryGetValue("name", out name);
            Assert.Equal("Not Brugge", name);

            Assert.False(stopsReader.MoveNext());
        }
    }
}<|MERGE_RESOLUTION|>--- conflicted
+++ resolved
@@ -149,11 +149,7 @@
         [Fact]
         public void StopsDb_StopsInSameTile_ShouldReturnProperMetaData()
         {
-<<<<<<< HEAD
             var stopsDb = new StopsDb(0);
-=======
-            var stopsDb = new StopsDb();
->>>>>>> 59dff082
             stopsDb.Add("http://example.org/stop/1", (float) 5.0001, (float) 51.0001, new List<Attribute>
             {
                 new Attribute("name", "Brugge")
@@ -183,11 +179,7 @@
         [Fact]
         public void StopsDb_StopsInDifferentTiles_ShouldReturnProperMetaData()
         {
-<<<<<<< HEAD
             var stopsDb = new StopsDb(0);
-=======
-            var stopsDb = new StopsDb();
->>>>>>> 59dff082
             stopsDb.Add("http://example.org/stop/1", (float) 6.0001, (float) 51.0001, new List<Attribute>
             {
                 new Attribute("name", "Brugge")
