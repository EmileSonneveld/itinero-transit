--- conflicted
+++ resolved
@@ -124,14 +124,14 @@
                 new[] {new Attribute("name", "Brussel-Zuid")});
             var id6 = db.Add("http://irail.be/stations/NMBS/008863012", 5.538825988769531, 51.177621156752494,
                 new[] {new Attribute("name", "Oostende")});
-            
+
             using (var stream = new MemoryStream())
             {
                 var size = db.WriteTo(stream);
 
                 stream.Seek(0, SeekOrigin.Begin);
 
-                db = StopsDb.ReadFrom(stream,0);
+                db = StopsDb.ReadFrom(stream, 0);
 
                 var enumerator = db.GetReader();
                 Assert.True(enumerator.MoveTo("http://irail.be/stations/NMBS/008863010"));
@@ -146,11 +146,7 @@
             }
         }
 
-<<<<<<< HEAD
-        [Fact]
-=======
-        //   [Fact]
->>>>>>> ef2c9152
+        [Fact]
         public void CloseToEachOtherTest()
         {
             var tdb = new TransitDb();
@@ -193,11 +189,7 @@
                 new Attribute("name", "Brugge")
             });
 
-<<<<<<< HEAD
             wr.AddOrUpdateStop("http://example.org/stop/2", (float) 5.0003, (float) 51.0003, new List<Attribute>
-=======
-            wr.AddOrUpdateStop("http://example.org/stop/2", (float) 5.0003, (float) 51.0003,new List<Attribute>
->>>>>>> ef2c9152
             {
                 new Attribute("name", "Helemaal niet Brugge")
             });
